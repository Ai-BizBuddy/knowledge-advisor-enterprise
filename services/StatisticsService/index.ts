/**
 * Statistics Service for Dashboard Data Calculation
 * Calculates dashboard statistics directly from the database
 */

<<<<<<< HEAD
import { BaseFetchClient } from '@/utils/fetchClient';
=======
import { createClientTable } from "@/utils/supabase/client";
import { getAuthSession } from "@/utils/supabase/authUtils";
>>>>>>> 3828039f
import type {
  DashboardStatistics,
  AllStatistics,
  IndividualStatistic,
  QueryActivityRequest,
  ManualStatisticUpdate,
} from '@/interfaces/Statistics';

class StatisticsService {
  private serviceName = 'StatisticsService';

  constructor() {
<<<<<<< HEAD
    const baseURL =
      process.env.NEXT_PUBLIC_INGRESS_SERVICE || 'http://localhost:5000';
    this.client = new BaseFetchClient({
      baseURL,
      timeout: 10000,
      retryAttempts: 2,
      retryDelay: 1000,
    });
=======
    // Service initialization
  }

  /**
   * Get current user from Supabase auth
   */
  private async getCurrentUser() {
    try {
      const session = await getAuthSession();
      if (!session?.user) {
        throw new Error('User not authenticated');
      }
      return session.user;
    } catch (error) {
      console.error(`[${this.serviceName}] Error getting current user:`, error);
      throw error;
    }
>>>>>>> 3828039f
  }

  /**
   * Get all dashboard statistics in a single call
   * This is the main endpoint for dashboard display
   */
  async getDashboardStatistics(): Promise<DashboardStatistics> {
    try {
<<<<<<< HEAD
      const response: TypedFetchResponse<DashboardStatistics> =
        await this.client.get('/api/statistics/dashboard');
      return response.data;
    } catch (error) {
      console.error(
        `[${this.serviceName}] Get dashboard statistics failed:`,
        error,
      );
      throw error;
=======
      console.log(`[${this.serviceName}] Calculating dashboard statistics...`);

      const user = await this.getCurrentUser();

      // Calculate all statistics in parallel
      const [
        totalKnowledgeBases,
        activeDocuments,
        totalQueries,
        avgResponseTimeMs
      ] = await Promise.all([
        this.calculateTotalKnowledgeBases(user.id),
        this.calculateActiveDocuments(user.id),
        this.calculateTotalQueries(user.id),
        this.calculateAverageResponseTime(user.id)
      ]);

      const avgResponseTime = `${avgResponseTimeMs}ms`;

      return {
        totalKnowledgeBases,
        activeDocuments,
        totalQueries,
        avgResponseTimeMs,
        avgResponseTime,
        lastUpdated: new Date().toISOString()
      };
    } catch (error) {
      console.error(`[${this.serviceName}] Get dashboard statistics failed:`, error);

      // Return fallback data if calculation fails
      return {
        totalKnowledgeBases: 0,
        activeDocuments: 0,
        totalQueries: 0,
        avgResponseTimeMs: 0,
        avgResponseTime: "0ms",
        lastUpdated: new Date().toISOString()
      };
    }
  }

  /**
   * Calculate total knowledge bases for user
   */
  private async calculateTotalKnowledgeBases(userId: string): Promise<number> {
    try {
      const supabaseTable = createClientTable();

      const { count, error } = await supabaseTable
        .from('knowledge_base')
        .select('*', { count: 'exact', head: true })

      if (error) {
        console.error(`[${this.serviceName}] Error counting knowledge bases:`, error);
        return 0;
      }

      return count || 0;
    } catch (error) {
      console.error(`[${this.serviceName}] Error calculating total knowledge bases:`, error);
      return 0;
    }
  }

  /**
   * Calculate active documents for user
   */
  private async calculateActiveDocuments(userId: string): Promise<number> {
    try {
      const supabaseTable = createClientTable();

      // Count documents from user's knowledge bases
      const { count, error } = await supabaseTable
        .from('document')
        .select(`*`, { count: 'exact', head: true })
        // .eq('knowledge_base.created_by', userId)
        .eq('is_active', true);

      if (error) {
        console.error(`[${this.serviceName}] Error counting active documents:`, error);
        return 0;
      }

      console.log('count:', count);

      return count || 0;
    } catch (error) {
      console.error(`[${this.serviceName}] Error calculating active documents:`, error);
      return 0;
    }
  }

  /**
   * Calculate total queries (chat messages) for user
   */
  private async calculateTotalQueries(userId: string): Promise<number> {
    try {
      const supabaseTable = createClientTable();

      // Count chat messages from user's sessions
      const { count, error } = await supabaseTable
        .from('chat_message')
        .select(`*`, { count: 'exact', head: true })

      if (error) {
        console.error(`[${this.serviceName}] Error counting total queries:`, error);
        return 0;
      }

      console.log('count:', count);

      return count || 0;
    } catch (error) {
      console.error(`[${this.serviceName}] Error calculating total queries:`, error);
      return 0;
    }
  }

  /**
   * Calculate average response time for user's chat sessions
   */
  private async calculateAverageResponseTime(userId: string): Promise<number> {
    try {
      const supabaseTable = createClientTable();

      // Get recent chat sessions to calculate average response time
      const { data, error } = await supabaseTable
        .from('chat_message')
        .select(`
          timestamp,
          sender,
          chat_session!inner(user_id)
        `)
        .eq('chat_session.user_id', userId)
        .order('timestamp', { ascending: true })
        .limit(100); // Analyze last 100 messages

      if (error) {
        console.error(`[${this.serviceName}] Error fetching messages for response time:`, error);
        return 1200; // Default response time
      }

      if (!data || data.length < 2) {
        return 1200; // Default response time if no data
      }

      // Calculate response times between user queries and bot responses
      const responseTimes: number[] = [];
      for (let i = 0; i < data.length - 1; i++) {
        const current = data[i];
        const next = data[i + 1];

        // If current is user message and next is bot response
        if (current.sender === 'user' && next.sender === 'bot') {
          const responseTime = new Date(next.timestamp).getTime() - new Date(current.timestamp).getTime();
          if (responseTime > 0 && responseTime < 30000) { // Filter reasonable response times (0-30 seconds)
            responseTimes.push(responseTime);
          }
        }
      }

      if (responseTimes.length === 0) {
        return 1200; // Default response time
      }

      // Calculate average
      const avgMs = responseTimes.reduce((sum, time) => sum + time, 0) / responseTimes.length;
      return Math.round(avgMs);
    } catch (error) {
      console.error(`[${this.serviceName}] Error calculating average response time:`, error);
      return 1200; // Default response time
>>>>>>> 3828039f
    }
  }

  /**
   * Get all individual statistics
   */
  async getAllStatistics(): Promise<AllStatistics> {
    try {
<<<<<<< HEAD
      const response: TypedFetchResponse<AllStatistics> =
        await this.client.get('/api/statistics');
      return response.data;
=======
      const dashboardStats = await this.getDashboardStatistics();

      return {
        totalKnowledgeBases: {
          value: dashboardStats.totalKnowledgeBases,
          lastUpdated: dashboardStats.lastUpdated
        },
        activeDocuments: {
          value: dashboardStats.activeDocuments,
          lastUpdated: dashboardStats.lastUpdated
        },
        totalQueries: {
          value: dashboardStats.totalQueries,
          lastUpdated: dashboardStats.lastUpdated
        },
        avgResponseTimeMs: {
          value: dashboardStats.avgResponseTimeMs,
          lastUpdated: dashboardStats.lastUpdated
        }
      };
>>>>>>> 3828039f
    } catch (error) {
      console.error(`[${this.serviceName}] Get all statistics failed:`, error);
      throw error;
    }
  }

  /**
   * Get specific statistic - Total Knowledge Bases
   */
  async getTotalKnowledgeBases(): Promise<IndividualStatistic> {
    try {
<<<<<<< HEAD
      const response: TypedFetchResponse<IndividualStatistic> =
        await this.client.get('/api/statistics/total_knowledge_bases');
      return response.data;
=======
      const user = await this.getCurrentUser();
      const count = await this.calculateTotalKnowledgeBases(user.id);

      return {
        value: count,
        lastUpdated: new Date().toISOString()
      };
>>>>>>> 3828039f
    } catch (error) {
      console.error(
        `[${this.serviceName}] Get total knowledge bases failed:`,
        error,
      );
      throw error;
    }
  }

  /**
   * Get specific statistic - Active Documents
   */
  async getActiveDocuments(): Promise<IndividualStatistic> {
    try {
<<<<<<< HEAD
      const response: TypedFetchResponse<IndividualStatistic> =
        await this.client.get('/api/statistics/active_documents');
      return response.data;
=======
      const user = await this.getCurrentUser();
      const count = await this.calculateActiveDocuments(user.id);

      return {
        value: count,
        lastUpdated: new Date().toISOString()
      };
>>>>>>> 3828039f
    } catch (error) {
      console.error(
        `[${this.serviceName}] Get active documents failed:`,
        error,
      );
      throw error;
    }
  }

  /**
   * Get specific statistic - Total Queries
   */
  async getTotalQueries(): Promise<IndividualStatistic> {
    try {
<<<<<<< HEAD
      const response: TypedFetchResponse<IndividualStatistic> =
        await this.client.get('/api/statistics/total_queries');
      return response.data;
=======
      const user = await this.getCurrentUser();
      const count = await this.calculateTotalQueries(user.id);

      return {
        value: count,
        lastUpdated: new Date().toISOString()
      };
>>>>>>> 3828039f
    } catch (error) {
      console.error(`[${this.serviceName}] Get total queries failed:`, error);
      throw error;
    }
  }

  /**
   * Get specific statistic - Average Response Time
   */
  async getAverageResponseTime(): Promise<IndividualStatistic> {
    try {
<<<<<<< HEAD
      const response: TypedFetchResponse<IndividualStatistic> =
        await this.client.get('/api/statistics/avg_response_time_ms');
      return response.data;
=======
      const user = await this.getCurrentUser();
      const avgMs = await this.calculateAverageResponseTime(user.id);

      return {
        value: avgMs,
        lastUpdated: new Date().toISOString()
      };
>>>>>>> 3828039f
    } catch (error) {
      console.error(
        `[${this.serviceName}] Get average response time failed:`,
        error,
      );
      throw error;
    }
  }

  /**
   * Record query activity for real-time statistics updates
   */
  async recordQueryActivity(data: QueryActivityRequest): Promise<void> {
    try {
      // Since we're calculating statistics directly from the database,
      // we don't need to record query activity separately
      console.log(`[${this.serviceName}] Query activity recorded:`, data);
    } catch (error) {
      console.error(
        `[${this.serviceName}] Record query activity failed:`,
        error,
      );
      throw error;
    }
  }

  /**
   * Refresh all statistics manually
   */
  async refreshStatistics(): Promise<void> {
    try {
      // Since we calculate statistics in real-time from the database,
      // refreshing doesn't require any special action
      console.log(`[${this.serviceName}] Statistics refreshed successfully`);
    } catch (error) {
      console.error(`[${this.serviceName}] Refresh statistics failed:`, error);
      throw error;
    }
  }

  /**
   * Manually update a specific statistic (Admin operation)
   */
  async updateStatistic(
    statisticType:
      | 'total_knowledge_bases'
      | 'active_documents'
      | 'total_queries'
      | 'avg_response_time_ms',
    data: ManualStatisticUpdate,
  ): Promise<void> {
    try {
      // Since we calculate statistics directly from the database,
      // manual updates would require database modifications
      console.log(`[${this.serviceName}] Manual statistic update requested:`, statisticType, data);
      console.log(`[${this.serviceName}] Note: Statistics are calculated from database in real-time`);
    } catch (error) {
      console.error(`[${this.serviceName}] Update statistic failed:`, error);
      throw error;
    }
  }
}

// Export singleton instance
export const statisticsService = new StatisticsService();
export default statisticsService;<|MERGE_RESOLUTION|>--- conflicted
+++ resolved
@@ -3,34 +3,20 @@
  * Calculates dashboard statistics directly from the database
  */
 
-<<<<<<< HEAD
-import { BaseFetchClient } from '@/utils/fetchClient';
-=======
-import { createClientTable } from "@/utils/supabase/client";
-import { getAuthSession } from "@/utils/supabase/authUtils";
->>>>>>> 3828039f
 import type {
+  AllStatistics,
   DashboardStatistics,
-  AllStatistics,
   IndividualStatistic,
+  ManualStatisticUpdate,
   QueryActivityRequest,
-  ManualStatisticUpdate,
 } from '@/interfaces/Statistics';
+import { getAuthSession } from '@/utils/supabase/authUtils';
+import { createClientTable } from '@/utils/supabase/client';
 
 class StatisticsService {
   private serviceName = 'StatisticsService';
 
   constructor() {
-<<<<<<< HEAD
-    const baseURL =
-      process.env.NEXT_PUBLIC_INGRESS_SERVICE || 'http://localhost:5000';
-    this.client = new BaseFetchClient({
-      baseURL,
-      timeout: 10000,
-      retryAttempts: 2,
-      retryDelay: 1000,
-    });
-=======
     // Service initialization
   }
 
@@ -48,7 +34,6 @@
       console.error(`[${this.serviceName}] Error getting current user:`, error);
       throw error;
     }
->>>>>>> 3828039f
   }
 
   /**
@@ -57,17 +42,6 @@
    */
   async getDashboardStatistics(): Promise<DashboardStatistics> {
     try {
-<<<<<<< HEAD
-      const response: TypedFetchResponse<DashboardStatistics> =
-        await this.client.get('/api/statistics/dashboard');
-      return response.data;
-    } catch (error) {
-      console.error(
-        `[${this.serviceName}] Get dashboard statistics failed:`,
-        error,
-      );
-      throw error;
-=======
       console.log(`[${this.serviceName}] Calculating dashboard statistics...`);
 
       const user = await this.getCurrentUser();
@@ -104,7 +78,7 @@
         activeDocuments: 0,
         totalQueries: 0,
         avgResponseTimeMs: 0,
-        avgResponseTime: "0ms",
+        avgResponseTime: '0ms',
         lastUpdated: new Date().toISOString()
       };
     }
@@ -143,7 +117,7 @@
       // Count documents from user's knowledge bases
       const { count, error } = await supabaseTable
         .from('document')
-        .select(`*`, { count: 'exact', head: true })
+        .select('*', { count: 'exact', head: true })
         // .eq('knowledge_base.created_by', userId)
         .eq('is_active', true);
 
@@ -171,7 +145,7 @@
       // Count chat messages from user's sessions
       const { count, error } = await supabaseTable
         .from('chat_message')
-        .select(`*`, { count: 'exact', head: true })
+        .select('*', { count: 'exact', head: true })
 
       if (error) {
         console.error(`[${this.serviceName}] Error counting total queries:`, error);
@@ -240,7 +214,6 @@
     } catch (error) {
       console.error(`[${this.serviceName}] Error calculating average response time:`, error);
       return 1200; // Default response time
->>>>>>> 3828039f
     }
   }
 
@@ -249,11 +222,6 @@
    */
   async getAllStatistics(): Promise<AllStatistics> {
     try {
-<<<<<<< HEAD
-      const response: TypedFetchResponse<AllStatistics> =
-        await this.client.get('/api/statistics');
-      return response.data;
-=======
       const dashboardStats = await this.getDashboardStatistics();
 
       return {
@@ -274,7 +242,6 @@
           lastUpdated: dashboardStats.lastUpdated
         }
       };
->>>>>>> 3828039f
     } catch (error) {
       console.error(`[${this.serviceName}] Get all statistics failed:`, error);
       throw error;
@@ -286,11 +253,6 @@
    */
   async getTotalKnowledgeBases(): Promise<IndividualStatistic> {
     try {
-<<<<<<< HEAD
-      const response: TypedFetchResponse<IndividualStatistic> =
-        await this.client.get('/api/statistics/total_knowledge_bases');
-      return response.data;
-=======
       const user = await this.getCurrentUser();
       const count = await this.calculateTotalKnowledgeBases(user.id);
 
@@ -298,7 +260,6 @@
         value: count,
         lastUpdated: new Date().toISOString()
       };
->>>>>>> 3828039f
     } catch (error) {
       console.error(
         `[${this.serviceName}] Get total knowledge bases failed:`,
@@ -313,11 +274,6 @@
    */
   async getActiveDocuments(): Promise<IndividualStatistic> {
     try {
-<<<<<<< HEAD
-      const response: TypedFetchResponse<IndividualStatistic> =
-        await this.client.get('/api/statistics/active_documents');
-      return response.data;
-=======
       const user = await this.getCurrentUser();
       const count = await this.calculateActiveDocuments(user.id);
 
@@ -325,7 +281,6 @@
         value: count,
         lastUpdated: new Date().toISOString()
       };
->>>>>>> 3828039f
     } catch (error) {
       console.error(
         `[${this.serviceName}] Get active documents failed:`,
@@ -340,11 +295,6 @@
    */
   async getTotalQueries(): Promise<IndividualStatistic> {
     try {
-<<<<<<< HEAD
-      const response: TypedFetchResponse<IndividualStatistic> =
-        await this.client.get('/api/statistics/total_queries');
-      return response.data;
-=======
       const user = await this.getCurrentUser();
       const count = await this.calculateTotalQueries(user.id);
 
@@ -352,7 +302,6 @@
         value: count,
         lastUpdated: new Date().toISOString()
       };
->>>>>>> 3828039f
     } catch (error) {
       console.error(`[${this.serviceName}] Get total queries failed:`, error);
       throw error;
@@ -364,11 +313,6 @@
    */
   async getAverageResponseTime(): Promise<IndividualStatistic> {
     try {
-<<<<<<< HEAD
-      const response: TypedFetchResponse<IndividualStatistic> =
-        await this.client.get('/api/statistics/avg_response_time_ms');
-      return response.data;
-=======
       const user = await this.getCurrentUser();
       const avgMs = await this.calculateAverageResponseTime(user.id);
 
@@ -376,7 +320,6 @@
         value: avgMs,
         lastUpdated: new Date().toISOString()
       };
->>>>>>> 3828039f
     } catch (error) {
       console.error(
         `[${this.serviceName}] Get average response time failed:`,
