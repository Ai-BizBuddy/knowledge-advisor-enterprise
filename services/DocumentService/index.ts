--- conflicted
+++ resolved
@@ -455,11 +455,7 @@
       // Delete with proper authorization check through knowledge_base relation
       const { error } = await supabaseTable
         .from('document')
-<<<<<<< HEAD
-        .update({ deleted_at: new Date().toISOString() })
-=======
-        .update({ is_deleted: true })
->>>>>>> 5bb5d1e1
+        .update({ is_deleted: true, deleted_at: new Date().toISOString() })
         .eq('id', id);
 
       if (error) {
