--- conflicted
+++ resolved
@@ -24,7 +24,6 @@
 // Documents Page Components
 export * from "./documentsPage";
 
-<<<<<<< HEAD
 // User Management Components
 export * from "./userManagement";
 
@@ -37,7 +36,5 @@
 // Permissions Table Components
 export { PermissionsTable } from "./PermissionsTable";
 export * from "./rolePermissionsManager";
-=======
 // Layout Components
-export * from "./layouts";
->>>>>>> 1ca4d572
+export * from "./layouts";