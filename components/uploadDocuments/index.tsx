"use client";
import { useDocuments } from "@/hooks";
import { useParams } from "next/navigation";
import React, { useState, useRef, JSX, useEffect } from "react";

interface UploadDocumentProps {
  isOpen: boolean;
  onClose: () => void;
}

export default function UploadDocument({
  isOpen,
  onClose,
}: UploadDocumentProps) {
  const [selectedFiles, setSelectedFiles] = useState<File[]>([]);
  const [error, setError] = useState<string>("");
  const [isUploading, setIsUploading] = useState(false);
  const inputRef = useRef<HTMLInputElement>(null);
  const params = useParams();
  const id = params.id as string;

  const supportedTypes = [
    "application/pdf",
    "application/msword",
    "application/vnd.openxmlformats-officedocument.wordprocessingml.document",
    "text/plain",
    "text/markdown",
    "application/vnd.openxmlformats-officedocument.spreadsheetml.sheet",
    "application/vnd.ms-excel",
  ];
  const maxFiles = 10;
  const maxSize = 10 * 1024 * 1024; // 10MB

  const { createDocumentsFromFiles, loading } = useDocuments({
    knowledgeBaseId: id,
  });

  // svg icons for file types .pdf, .doc, .docx, .txt, .md, .xlsx, .xls
  const iconsFileType: Record<
    "pdf" | "doc" | "docx" | "txt" | "md" | "xlsx" | "xls",
    JSX.Element
  > = {
    pdf: (
      <svg
        className="h-6 w-6 text-red-500"
        aria-hidden="true"
        xmlns="http://www.w3.org/2000/svg"
        width="24"
        height="24"
        fill="currentColor"
        viewBox="0 0 24 24"
      >
        <path
          fillRule="evenodd"
          d="M9 2.221V7H4.221a2 2 0 0 1 .365-.5L8.5 2.586A2 2 0 0 1 9 2.22ZM11 2v5a2 2 0 0 1-2 2H4v11a2 2 0 0 0 2 2h12a2 2 0 0 0 2-2V4a2 2 0 0 0-2-2h-7Z"
          clipRule="evenodd"
        />
      </svg>
    ),
    doc: (
      <svg
        className="h-6 w-6 text-blue-500"
        aria-hidden="true"
        xmlns="http://www.w3.org/2000/svg"
        width="24"
        height="24"
        fill="currentColor"
        viewBox="0 0 24 24"
      >
        <path
          fillRule="evenodd"
          d="M9 2.221V7H4.221a2 2 0 0 1 .365-.5L8.5 2.586A2 2 0 0 1 9 2.22ZM11 2v5a2 2 0 0 1-2 2H4v11a2 2 0 0 0 2 2h12a2 2 0 0 0 2-2V4a2 2 0 0 0-2-2h-7Z"
          clipRule="evenodd"
        />
      </svg>
    ),
    docx: (
      <svg
        className="h-6 w-6 text-blue-500"
        aria-hidden="true"
        xmlns="http://www.w3.org/2000/svg"
        width="24"
        height="24"
        fill="currentColor"
        viewBox="0 0 24 24"
      >
        <path
          fillRule="evenodd"
          d="M9 2.221V7H4.221a2 2 0 0 1 .365-.5L8.5 2.586A2 2 0 0 1 9 2.22ZM11 2v5a2 2 0 0 1-2 2H4v11a2 2 0 0 0 2 2h12a2 2 0 0 0 2-2V4a2 2 0 0 0-2-2h-7Z"
          clipRule="evenodd"
        />
      </svg>
    ),
    txt: (
      <svg
        className="h-6 w-6 text-gray-500"
        aria-hidden="true"
        xmlns="http://www.w3.org/2000/svg"
        width="24"
        height="24"
        fill="currentColor"
        viewBox="0 0 24 24"
      >
        <path
          fillRule="evenodd"
          d="M9 2.221V7H4.221a2 2 0 0 1 .365-.5L8.5 2.586A2 2 0 0 1 9 2.22ZM11 2v5a2 2 0 0 1-2 2H4v11a2 2 0 0 0 2 2h12a2 2 0 0 0 2-2V4a2 2 0 0 0-2-2h-7Z"
          clipRule="evenodd"
        />
      </svg>
    ),
    md: (
      <svg
        className="h-6 w-6 text-green-500"
        aria-hidden="true"
        xmlns="http://www.w3.org/2000/svg"
        width="24"
        height="24"
        fill="currentColor"
        viewBox="0 0 24 24"
      >
        <path
          fillRule="evenodd"
          d="M9 2.221V7H4.221a2 2 0 0 1 .365-.5L8.5 2.586A2 2 0 0 1 9 2.22ZM11 2v5a2 2 0 0 1-2 2H4v11a2 2 0 0 0 2 2h12a2 2 0 0 0 2-2V4a2 2 0 0 0-2-2h-7Z"
          clipRule="evenodd"
        />
      </svg>
    ),
    xlsx: (
      <svg
        className="h-6 w-6 text-green-400"
        aria-hidden="true"
        xmlns="http://www.w3.org/2000/svg"
        width="24"
        height="24"
        fill="currentColor"
        viewBox="0 0 24 24"
      >
        <path
          fillRule="evenodd"
          d="M9 2.221V7H4.221a2 2 0 0 1 .365-.5L8.5 2.586A2 2 0 0 1 9 2.22ZM11 2v5a2 2 0 0 1-2 2H4v11a2 2 0 0 0 2 2h12a2 2 0 0 0 2-2V4a2 2 0 0 0-2-2h-7Z"
          clipRule="evenodd"
        />
      </svg>
    ),
    xls: (
      <svg
        className="h-6 w-6 text-green-400"
        aria-hidden="true"
        xmlns="http://www.w3.org/2000/svg"
        width="24"
        height="24"
        fill="currentColor"
        viewBox="0 0 24 24"
      >
        <path
          fillRule="evenodd"
          d="M9 2.221V7H4.221a2 2 0 0 1 .365-.5L8.5 2.586A2 2 0 0 1 9 2.22ZM11 2v5a2 2 0 0 1-2 2H4v11a2 2 0 0 0 2 2h12a2 2 0 0 0 2-2V4a2 2 0 0 0-2-2h-7Z"
          clipRule="evenodd"
        />
      </svg>
    ),
    // Add more icons as needed
  };

  const handleFiles = (files: FileList | null) => {
    if (!files || isUploading || loading) return;
    const arr = Array.from(files);
    if (arr.length + selectedFiles.length > maxFiles) {
      setError(`You can upload up to ${maxFiles} files.`);
      return;
    }
    for (const file of arr) {
      if (
        !supportedTypes.includes(file.type) &&
        !/\.(pdf|doc|docx|txt|md|xlsx|xls)$/i.test(file.name)
      ) {
        setError("Unsupported file type: " + file.name);
        return;
      }
      if (file.size > maxSize) {
        setError(`File ${file.name} exceeds 10MB limit.`);
        return;
      }
    }
    setSelectedFiles((prev) => [...prev, ...arr]);
    setError("");
  };

  const onDrop = (e: React.DragEvent<HTMLDivElement>) => {
    e.preventDefault();
    handleFiles(e.dataTransfer.files);
  };

  const onBrowse = () => {
    inputRef.current?.click();
  };

  const onFileChange = (e: React.ChangeEvent<HTMLInputElement>) => {
    handleFiles(e.target.files);
  };

  useEffect(() => {
    setTimeout(() => {
      setError("");
    }, 3000);
  }, [error]);

  if (!isOpen) return null;

  return (
    <div className="fixed inset-0 z-50 flex items-center justify-center bg-black/50 p-4 backdrop-blur-sm sm:p-6">
      <div className="max-h-[90vh] w-full max-w-4xl rounded-xl border border-gray-200 bg-white text-gray-900 shadow-2xl shadow-lg dark:border-gray-700 dark:bg-gray-900 dark:text-white">
        <div className="flex items-start justify-between border-b border-gray-200 dark:border-gray-700">
          <div className="p-4 sm:p-6">
            <h2 className="text-base font-bold text-gray-900 sm:text-lg dark:text-white">
              {" "}
              Upload Document{" "}
            </h2>
            <p className="text-xs text-gray-500 sm:text-sm dark:text-gray-400">
              Add documents to Document Library
            </p>
          </div>
          <div className="p-4 sm:p-6">
            <button
              className="cursor-pointer text-lg text-gray-400 hover:text-gray-600 sm:text-xl dark:hover:text-white"
              disabled={isUploading || loading}
              onClick={() => {
                if (!isUploading && !loading) {
                  onClose();
                  setSelectedFiles([]);
                  setError("");
                }
              }}
            >
              ✕
            </button>
          </div>
        </div>

        {/* Upload Document File area */}
        <div className="max-h-[70vh] overflow-y-auto p-4 sm:p-6">
          {error && (
            <div className="mb-4 rounded-lg border border-red-200 bg-red-50 p-3 text-xs text-red-700 sm:p-4 sm:text-sm dark:border-red-800 dark:bg-red-900/20 dark:text-red-400">
              <div className="flex items-center gap-2">
                <svg
                  className="h-4 w-4 flex-shrink-0"
                  fill="currentColor"
                  viewBox="0 0 20 20"
                >
                  <path
                    fillRule="evenodd"
                    d="M10 18a8 8 0 100-16 8 8 0 000 16zM8.707 7.293a1 1 0 00-1.414 1.414L8.586 10l-1.293 1.293a1 1 0 101.414 1.414L10 11.414l1.293 1.293a1 1 0 001.414-1.414L11.414 10l1.293-1.293a1 1 0 00-1.414-1.414L10 8.586 8.707 7.293z"
                    clipRule="evenodd"
                  />
                </svg>
                <span className="break-words">{error}</span>
              </div>
            </div>
          )}
          {selectedFiles.length > 0 ? (
            <>
              <div className="mt-4 flex flex-col gap-2 text-left">
                <p className="mb-2 text-sm font-semibold sm:text-base">
                  Selected files: ({selectedFiles.length})
                </p>
                {selectedFiles.map((file, idx) => (
                  <div
                    key={idx}
                    className="flex items-center justify-between rounded-xl border border-gray-200 p-3 sm:p-4 dark:border-gray-700"
                  >
                    <div className="flex min-w-0 flex-1 items-center gap-2 sm:gap-4">
                      {/* icon file type */}
                      <div className="flex-shrink-0">
                        {(() => {
                          const ext = file.name
                            .split(".")
                            .pop()
                            ?.toLowerCase() as
                            | keyof typeof iconsFileType
                            | undefined;
                          return ext && iconsFileType[ext]
                            ? iconsFileType[ext]
                            : null;
                        })()}
                      </div>

                      <div className="min-w-0 flex-1">
                        <p className="truncate text-xs font-medium text-gray-900 sm:text-sm dark:text-white">
                          {file.name}
                        </p>
                        <p className="text-xs text-gray-500 dark:text-gray-400">
                          {`${(file.size / 1024 / 1024).toFixed(2)} MB`}
                        </p>
                      </div>
                    </div>

                    <button
                      className="ml-2 flex-shrink-0 rounded-lg p-2 text-gray-400 transition-colors hover:bg-red-500/10 hover:text-red-400"
                      onClick={() =>
                        setSelectedFiles((prev) =>
                          prev.filter((_, i) => i !== idx),
                        )
                      }
                    >
                      <svg
                        className="h-4 w-4"
                        fill="none"
                        stroke="currentColor"
                        viewBox="0 0 24 24"
                      >
                        <path
                          strokeLinecap="round"
                          strokeLinejoin="round"
                          strokeWidth="2"
                          d="M19 7l-.867 12.142A2 2 0 0116.138 21H7.862a2 2 0 01-1.995-1.858L5 7m5 4v6m4-6v6m1-10V4a1 1 0 00-1-1h-4a1 1 0 00-1 1v3M4 7h16"
                        ></path>
                      </svg>
                    </button>
                  </div>
                  // <li key={idx}>{file.name} ({(file.size / 1024 / 1024).toFixed(2)} MB)</li>
                ))}
                {/* check max file and max file size */}
                {selectedFiles.length < maxFiles && (
                  <div
                    className={`relative cursor-pointer rounded-2xl border-2 border-dashed border-gray-600 p-4 text-center transition-all duration-300 hover:border-gray-500 sm:p-8 ${
                      isUploading || loading
                        ? "pointer-events-none opacity-50"
                        : ""
                    }`}
                    onDrop={isUploading || loading ? undefined : onDrop}
                    onDragOver={
                      isUploading || loading
                        ? undefined
                        : (e) => e.preventDefault()
                    }
                    onClick={isUploading || loading ? undefined : onBrowse}
                  >
                    <input
                      ref={inputRef}
                      type="file"
                      multiple
                      accept=".pdf,.doc,.docx,.txt,.md,.xlsx,.xls"
                      className="hidden"
                      onChange={onFileChange}
                      disabled={isUploading || loading}
                    />
                    <span className="absolute inset-0 flex items-center justify-center text-sm font-medium text-blue-400 hover:text-blue-300 sm:text-base">
                      {isUploading || loading
                        ? "Uploading..."
                        : "+ Add more files"}
                    </span>
                  </div>
                )}
              </div>
            </>
          ) : (
            <div
              className={`relative cursor-pointer rounded-2xl border-2 border-dashed border-gray-600 p-4 text-center transition-all duration-300 hover:border-gray-500 hover:bg-blue-50 sm:p-8 dark:hover:bg-gray-800 ${
                isUploading || loading ? "pointer-events-none opacity-50" : ""
              }`}
              onDrop={isUploading || loading ? undefined : onDrop}
              onDragOver={
                isUploading || loading ? undefined : (e) => e.preventDefault()
              }
              onClick={isUploading || loading ? undefined : onBrowse}
            >
              <input
                ref={inputRef}
                type="file"
                multiple
                accept=".pdf,.doc,.docx,.txt,.md,.xlsx,.xls"
                className="hidden"
                onChange={onFileChange}
                disabled={isUploading || loading}
              />
<<<<<<< HEAD
              <div className="space-y-4">
                <div className="mx-auto mb-4 flex h-16 w-16 items-center justify-center rounded-2xl bg-blue-100 dark:bg-blue-900/30">
                  <svg
                    className="h-8 w-8 text-blue-600 dark:text-blue-400"
=======
              <div className="space-y-2 sm:space-y-4">
                <div className="mx-auto mb-2 flex h-12 w-12 items-center justify-center rounded-2xl bg-gradient-to-br from-blue-500/20 to-indigo-500/20 sm:mb-4 sm:h-16 sm:w-16">
                  <svg
                    className="h-6 w-6 text-blue-400 sm:h-8 sm:w-8"
>>>>>>> 8afbaa70
                    fill="none"
                    stroke="currentColor"
                    viewBox="0 0 24 24"
                  >
                    <path
                      strokeLinecap="round"
                      strokeLinejoin="round"
                      strokeWidth="1.5"
                      d="M7 16a4 4 0 01-.88-7.903A5 5 0 1115.9 6L16 6a5 5 0 011 9.9M15 13l-3-3m0 0l-3 3m3-3v12"
                    ></path>
                  </svg>
                </div>
                <h3 className="mb-1 text-lg font-bold text-gray-900 sm:mb-2 sm:text-xl dark:text-white">
                  Upload Documents
                </h3>
                <p className="text-xs text-gray-500 sm:text-sm dark:text-gray-400">
                  Drag and drop files here, or click to browse
                </p>
                <p className="text-xs text-gray-500 sm:text-sm dark:text-gray-400">
                  Supported formats: PDF, DOC, DOCX, TXT, MD, XLSX, XLS
                </p>
                <p className="text-xs text-gray-500 sm:text-sm dark:text-gray-400">
                  Max 10 files, 10MB each
                </p>
              </div>
            </div>
          )}
        </div>
        {selectedFiles.length > 0 && (
          <div className="flex flex-col items-start justify-between gap-4 border-t border-gray-200 p-4 sm:flex-row sm:items-center sm:gap-0 sm:p-6 dark:border-gray-700">
            <span className="text-xs text-gray-500 sm:text-sm dark:text-gray-400">
              {selectedFiles.length} of {maxFiles} files selected
            </span>
            <button
<<<<<<< HEAD
              className="rounded-lg bg-blue-600 px-4 py-2 text-white hover:bg-blue-700 focus:ring-2 focus:ring-blue-500 focus:ring-offset-2 focus:outline-none"
              onClick={() => {
                // Handle file upload logic here
                onClose();
=======
              className="w-full rounded-lg bg-blue-600 px-4 py-2 text-sm text-white hover:bg-blue-700 focus:ring-2 focus:ring-blue-500 focus:ring-offset-2 focus:outline-none disabled:cursor-not-allowed disabled:opacity-50 sm:w-auto sm:text-base"
              disabled={isUploading || loading}
              onClick={async () => {
                try {
                  setIsUploading(true);
                  setError("");

                  await createDocumentsFromFiles({
                    knowledge_base_id: id,
                    files: selectedFiles,
                    metadata: {
                      uploadSource: "upload_modal",
                      uploadedAt: new Date().toISOString(),
                      totalFiles: selectedFiles.length,
                    },
                  });

                  // Reset and close on success
                  setSelectedFiles([]);
                  onClose();
                } catch (err) {
                  setError(
                    err instanceof Error
                      ? err.message
                      : "Failed to upload documents. Please try again.",
                  );
                } finally {
                  setIsUploading(false);
                }
>>>>>>> 8afbaa70
              }}
            >
              {isUploading || loading ? (
                <div className="flex items-center justify-center gap-2">
                  <div className="h-4 w-4 animate-spin rounded-full border-2 border-white border-t-transparent"></div>
                  <span>Uploading...</span>
                </div>
              ) : (
                `Upload ${selectedFiles.length} ${selectedFiles.length === 1 ? "file" : "files"}`
              )}
            </button>
          </div>
        )}
      </div>
    </div>
  );
}<|MERGE_RESOLUTION|>--- conflicted
+++ resolved
@@ -373,17 +373,10 @@
                 onChange={onFileChange}
                 disabled={isUploading || loading}
               />
-<<<<<<< HEAD
-              <div className="space-y-4">
-                <div className="mx-auto mb-4 flex h-16 w-16 items-center justify-center rounded-2xl bg-blue-100 dark:bg-blue-900/30">
-                  <svg
-                    className="h-8 w-8 text-blue-600 dark:text-blue-400"
-=======
               <div className="space-y-2 sm:space-y-4">
                 <div className="mx-auto mb-2 flex h-12 w-12 items-center justify-center rounded-2xl bg-gradient-to-br from-blue-500/20 to-indigo-500/20 sm:mb-4 sm:h-16 sm:w-16">
                   <svg
                     className="h-6 w-6 text-blue-400 sm:h-8 sm:w-8"
->>>>>>> 8afbaa70
                     fill="none"
                     stroke="currentColor"
                     viewBox="0 0 24 24"
@@ -418,12 +411,6 @@
               {selectedFiles.length} of {maxFiles} files selected
             </span>
             <button
-<<<<<<< HEAD
-              className="rounded-lg bg-blue-600 px-4 py-2 text-white hover:bg-blue-700 focus:ring-2 focus:ring-blue-500 focus:ring-offset-2 focus:outline-none"
-              onClick={() => {
-                // Handle file upload logic here
-                onClose();
-=======
               className="w-full rounded-lg bg-blue-600 px-4 py-2 text-sm text-white hover:bg-blue-700 focus:ring-2 focus:ring-blue-500 focus:ring-offset-2 focus:outline-none disabled:cursor-not-allowed disabled:opacity-50 sm:w-auto sm:text-base"
               disabled={isUploading || loading}
               onClick={async () => {
@@ -453,7 +440,6 @@
                 } finally {
                   setIsUploading(false);
                 }
->>>>>>> 8afbaa70
               }}
             >
               {isUploading || loading ? (
