--- conflicted
+++ resolved
@@ -1,8 +1,3 @@
-<<<<<<< HEAD
-export { DocumentsControls } from './DocumentsControls';
-=======
-export { BulkActions } from './BulkActions';
->>>>>>> b2332619
 export { DocumentsHeader } from './DocumentsHeader';
 export { DocumentsPagination } from './DocumentsPagination';
 export { DocumentsSearch } from './DocumentsSearch';
