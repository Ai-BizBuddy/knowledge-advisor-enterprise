import React, { useState } from "react";

interface DocumentsPaginationProps {
  currentPage: number;
  totalPages: number;
  startIndex: number;
  endIndex: number;
  totalDocuments: number;
  itemsPerPage?: number;
  loading?: boolean;
  onPageChange: (page: number) => void;
  onItemsPerPageChange?: (itemsPerPage: number) => void;
}

export const DocumentsPagination: React.FC<DocumentsPaginationProps> = ({
  currentPage,
  totalPages,
  startIndex,
  endIndex,
  totalDocuments,
  itemsPerPage = 10,
  loading = false,
  onPageChange,
  onItemsPerPageChange,
}) => {
  const [goToPage, setGoToPage] = useState("");
  const generatePageNumbers = () => {
    const pages = [];

    for (let i = 1; i <= totalPages; i++) {
      // Show first page, last page, current page, and pages around current
      const showPage =
        i === 1 ||
        i === totalPages ||
        (i >= currentPage - 1 && i <= currentPage + 1);

      if (!showPage) {
        // Show ellipsis
        if (i === currentPage - 2 || i === currentPage + 2) {
          pages.push(
            <span key={i} className='hidden px-2 text-gray-500 sm:inline'>
              ...
            </span>,
          );
        }
        continue;
      }

      pages.push(
        <button
          key={i}
          onClick={() => onPageChange(i)}
          disabled={loading}
          className={`rounded-lg px-2 py-1.5 text-sm transition-colors sm:px-3 sm:py-2 ${
            currentPage === i
<<<<<<< HEAD
              ? 'bg-blue-600 text-white'
              : 'border border-gray-300 bg-white text-gray-700 hover:bg-gray-50 dark:border-gray-600 dark:bg-gray-800 dark:text-gray-300 dark:hover:bg-gray-700'
=======
              ? "bg-blue-600 text-white"
              : "border border-gray-300 bg-white text-gray-700 hover:bg-gray-50 disabled:cursor-not-allowed disabled:opacity-50 dark:border-gray-600 dark:bg-gray-800 dark:text-gray-300 dark:hover:bg-gray-700"
>>>>>>> 7812beab
          }`}
        >
          {i}
        </button>,
      );
    }

    return pages;
  };

  if (totalPages <= 1 || totalDocuments === 0) {
    return null;
  }

  return (
    <div className='mt-6 rounded-lg border border-gray-200 bg-white p-3 sm:p-4 dark:border-gray-700 dark:bg-gray-800'>
      {/* Mobile Layout */}
<<<<<<< HEAD
      <div className='block sm:hidden'>
        <div className='mb-3 text-center text-sm text-gray-700 dark:text-gray-300'>
          <div className='font-medium'>
            {startIndex + 1}-{Math.min(endIndex, totalDocuments)} of{' '}
            {totalDocuments}
=======
      <div className="block sm:hidden">
        <div className="mb-3 text-center text-sm text-gray-700 dark:text-gray-300">
          <div className="font-medium">
            {totalDocuments === 0
              ? "No documents"
              : `${startIndex + 1}-${Math.min(endIndex + 1, totalDocuments)} of ${totalDocuments}`}
>>>>>>> 7812beab
          </div>
          <div className='text-xs text-gray-500 dark:text-gray-400'>
            Page {currentPage} of {totalPages}
          </div>
        </div>
        <div className='flex items-center justify-between'>
          <button
            onClick={() => onPageChange(currentPage - 1)}
<<<<<<< HEAD
            disabled={currentPage === 1}
            className='flex items-center gap-1 rounded-lg border border-gray-300 bg-white px-3 py-2 text-sm text-gray-700 hover:bg-gray-50 disabled:cursor-not-allowed disabled:opacity-50 dark:border-gray-600 dark:bg-gray-800 dark:text-gray-300 dark:hover:bg-gray-700'
=======
            disabled={currentPage === 1 || loading}
            className="flex items-center gap-1 rounded-lg border border-gray-300 bg-white px-3 py-2 text-sm text-gray-700 hover:bg-gray-50 disabled:cursor-not-allowed disabled:opacity-50 dark:border-gray-600 dark:bg-gray-800 dark:text-gray-300 dark:hover:bg-gray-700"
>>>>>>> 7812beab
          >
            <svg
              className='h-4 w-4'
              fill='none'
              stroke='currentColor'
              viewBox='0 0 24 24'
            >
              <path
                strokeLinecap='round'
                strokeLinejoin='round'
                strokeWidth={2}
                d='M15 19l-7-7 7-7'
              />
            </svg>
            <span className='xs:inline hidden'>Prev</span>
          </button>

          <div className='flex items-center gap-1'>
            {/* Show only current page and adjacent pages on mobile */}
            {currentPage > 1 && (
              <button
                onClick={() => onPageChange(1)}
                className='rounded-lg border border-gray-300 bg-white px-2 py-1.5 text-sm text-gray-700 hover:bg-gray-50 dark:border-gray-600 dark:bg-gray-800 dark:text-gray-300 dark:hover:bg-gray-700'
              >
                1
              </button>
            )}
            {currentPage > 2 && <span className='px-1 text-gray-500'>...</span>}
            <button
              className='rounded-lg bg-blue-600 px-2 py-1.5 text-sm text-white'
              disabled
            >
              {currentPage}
            </button>
            {currentPage < totalPages - 1 && (
              <span className='px-1 text-gray-500'>...</span>
            )}
            {currentPage < totalPages && (
              <button
                onClick={() => onPageChange(totalPages)}
                className='rounded-lg border border-gray-300 bg-white px-2 py-1.5 text-sm text-gray-700 hover:bg-gray-50 dark:border-gray-600 dark:bg-gray-800 dark:text-gray-300 dark:hover:bg-gray-700'
              >
                {totalPages}
              </button>
            )}
          </div>

          <button
            onClick={() => onPageChange(currentPage + 1)}
            disabled={currentPage === totalPages}
            className='flex items-center gap-1 rounded-lg border border-gray-300 bg-white px-3 py-2 text-sm text-gray-700 hover:bg-gray-50 disabled:cursor-not-allowed disabled:opacity-50 dark:border-gray-600 dark:bg-gray-800 dark:text-gray-300 dark:hover:bg-gray-700'
          >
            <span className='xs:inline hidden'>Next</span>
            <svg
              className='h-4 w-4'
              fill='none'
              stroke='currentColor'
              viewBox='0 0 24 24'
            >
              <path
                strokeLinecap='round'
                strokeLinejoin='round'
                strokeWidth={2}
                d='M9 5l7 7-7 7'
              />
            </svg>
          </button>
        </div>
      </div>

      {/* Desktop Layout */}
<<<<<<< HEAD
      <div className='hidden items-center justify-between sm:flex'>
        <div className='flex items-center gap-4'>
          <div className='text-sm text-gray-700 dark:text-gray-300'>
            Showing <span className='font-medium'>{startIndex + 1}</span> to{' '}
            <span className='font-medium'>
              {Math.min(endIndex, totalDocuments)}
            </span>{' '}
            of <span className='font-medium'>{totalDocuments}</span> results
          </div>
          <div className='text-xs text-gray-500 dark:text-gray-400'>
            Page {currentPage} of {totalPages}
=======
      <div className="hidden items-center justify-between sm:flex">
        <div className="flex items-center gap-4">
          <div className="text-sm text-gray-700 dark:text-gray-300">
            {totalDocuments === 0 ? (
              "No documents found"
            ) : (
              <>
                Showing <span className="font-medium">{startIndex + 1}</span> to{" "}
                <span className="font-medium">
                  {Math.min(endIndex + 1, totalDocuments)}
                </span>{" "}
                of <span className="font-medium">{totalDocuments}</span> results
              </>
            )}
>>>>>>> 7812beab
          </div>

          {/* Go to page input */}
          {totalPages > 5 && (
            <div className="flex items-center gap-2">
              <label className="text-sm text-gray-700 dark:text-gray-300">
                Go to:
              </label>
              <input
                type="number"
                min={1}
                max={totalPages}
                value={goToPage}
                onChange={(e) => setGoToPage(e.target.value)}
                onKeyDown={(e) => {
                  if (e.key === "Enter") {
                    const page = parseInt(goToPage);
                    if (page >= 1 && page <= totalPages) {
                      onPageChange(page);
                      setGoToPage("");
                    }
                  }
                }}
                placeholder={`1-${totalPages}`}
                className="w-20 rounded border border-gray-300 bg-white px-2 py-1 text-sm text-gray-700 focus:border-blue-500 focus:ring-1 focus:ring-blue-500 focus:outline-none dark:border-gray-600 dark:bg-gray-800 dark:text-gray-300"
              />
            </div>
          )}
        </div>
        <div className='flex items-center gap-2'>
          <button
            onClick={() => onPageChange(currentPage - 1)}
<<<<<<< HEAD
            disabled={currentPage === 1}
            className='flex items-center gap-1 rounded-lg border border-gray-300 bg-white px-3 py-2 text-sm text-gray-700 hover:bg-gray-50 disabled:cursor-not-allowed disabled:opacity-50 dark:border-gray-600 dark:bg-gray-800 dark:text-gray-300 dark:hover:bg-gray-700'
=======
            disabled={currentPage === 1 || loading}
            className="flex items-center gap-1 rounded-lg border border-gray-300 bg-white px-3 py-2 text-sm text-gray-700 hover:bg-gray-50 disabled:cursor-not-allowed disabled:opacity-50 dark:border-gray-600 dark:bg-gray-800 dark:text-gray-300 dark:hover:bg-gray-700"
>>>>>>> 7812beab
          >
            <svg
              className='h-4 w-4'
              fill='none'
              stroke='currentColor'
              viewBox='0 0 24 24'
            >
              <path
                strokeLinecap='round'
                strokeLinejoin='round'
                strokeWidth={2}
                d='M15 19l-7-7 7-7'
              />
            </svg>
            <span className='hidden lg:inline'>Previous</span>
          </button>

          <div className='flex items-center gap-1'>{generatePageNumbers()}</div>

          <button
            onClick={() => onPageChange(currentPage + 1)}
<<<<<<< HEAD
            disabled={currentPage === totalPages}
            className='flex items-center gap-1 rounded-lg border border-gray-300 bg-white px-3 py-2 text-sm text-gray-700 hover:bg-gray-50 disabled:cursor-not-allowed disabled:opacity-50 dark:border-gray-600 dark:bg-gray-800 dark:text-gray-300 dark:hover:bg-gray-700'
=======
            disabled={currentPage === totalPages || loading}
            className="flex items-center gap-1 rounded-lg border border-gray-300 bg-white px-3 py-2 text-sm text-gray-700 hover:bg-gray-50 disabled:cursor-not-allowed disabled:opacity-50 dark:border-gray-600 dark:bg-gray-800 dark:text-gray-300 dark:hover:bg-gray-700"
>>>>>>> 7812beab
          >
            <span className='hidden lg:inline'>Next</span>
            <svg
              className='h-4 w-4'
              fill='none'
              stroke='currentColor'
              viewBox='0 0 24 24'
            >
              <path
                strokeLinecap='round'
                strokeLinejoin='round'
                strokeWidth={2}
                d='M9 5l7 7-7 7'
              />
            </svg>
          </button>
        </div>
      </div>
    </div>
  );
};<|MERGE_RESOLUTION|>--- conflicted
+++ resolved
@@ -1,4 +1,6 @@
-import React, { useState } from "react";
+'use client';
+
+import React, { useState } from 'react';
 
 interface DocumentsPaginationProps {
   currentPage: number;
@@ -23,7 +25,7 @@
   onPageChange,
   onItemsPerPageChange,
 }) => {
-  const [goToPage, setGoToPage] = useState("");
+  const [goToPage, setGoToPage] = useState('');
   const generatePageNumbers = () => {
     const pages = [];
 
@@ -53,13 +55,8 @@
           disabled={loading}
           className={`rounded-lg px-2 py-1.5 text-sm transition-colors sm:px-3 sm:py-2 ${
             currentPage === i
-<<<<<<< HEAD
               ? 'bg-blue-600 text-white'
-              : 'border border-gray-300 bg-white text-gray-700 hover:bg-gray-50 dark:border-gray-600 dark:bg-gray-800 dark:text-gray-300 dark:hover:bg-gray-700'
-=======
-              ? "bg-blue-600 text-white"
-              : "border border-gray-300 bg-white text-gray-700 hover:bg-gray-50 disabled:cursor-not-allowed disabled:opacity-50 dark:border-gray-600 dark:bg-gray-800 dark:text-gray-300 dark:hover:bg-gray-700"
->>>>>>> 7812beab
+              : 'border border-gray-300 bg-white text-gray-700 hover:bg-gray-50 disabled:cursor-not-allowed disabled:opacity-50 dark:border-gray-600 dark:bg-gray-800 dark:text-gray-300 dark:hover:bg-gray-700'
           }`}
         >
           {i}
@@ -77,20 +74,12 @@
   return (
     <div className='mt-6 rounded-lg border border-gray-200 bg-white p-3 sm:p-4 dark:border-gray-700 dark:bg-gray-800'>
       {/* Mobile Layout */}
-<<<<<<< HEAD
       <div className='block sm:hidden'>
         <div className='mb-3 text-center text-sm text-gray-700 dark:text-gray-300'>
           <div className='font-medium'>
-            {startIndex + 1}-{Math.min(endIndex, totalDocuments)} of{' '}
-            {totalDocuments}
-=======
-      <div className="block sm:hidden">
-        <div className="mb-3 text-center text-sm text-gray-700 dark:text-gray-300">
-          <div className="font-medium">
             {totalDocuments === 0
-              ? "No documents"
+              ? 'No documents'
               : `${startIndex + 1}-${Math.min(endIndex + 1, totalDocuments)} of ${totalDocuments}`}
->>>>>>> 7812beab
           </div>
           <div className='text-xs text-gray-500 dark:text-gray-400'>
             Page {currentPage} of {totalPages}
@@ -99,13 +88,8 @@
         <div className='flex items-center justify-between'>
           <button
             onClick={() => onPageChange(currentPage - 1)}
-<<<<<<< HEAD
-            disabled={currentPage === 1}
-            className='flex items-center gap-1 rounded-lg border border-gray-300 bg-white px-3 py-2 text-sm text-gray-700 hover:bg-gray-50 disabled:cursor-not-allowed disabled:opacity-50 dark:border-gray-600 dark:bg-gray-800 dark:text-gray-300 dark:hover:bg-gray-700'
-=======
             disabled={currentPage === 1 || loading}
-            className="flex items-center gap-1 rounded-lg border border-gray-300 bg-white px-3 py-2 text-sm text-gray-700 hover:bg-gray-50 disabled:cursor-not-allowed disabled:opacity-50 dark:border-gray-600 dark:bg-gray-800 dark:text-gray-300 dark:hover:bg-gray-700"
->>>>>>> 7812beab
+            className='flex items-center gap-1 rounded-lg border border-gray-300 bg-white px-3 py-2 text-sm text-gray-700 hover:bg-gray-50 disabled:cursor-not-allowed disabled:opacity-50 dark:border-gray-600 dark:bg-gray-800 dark:text-gray-300 dark:hover:bg-gray-700'
           >
             <svg
               className='h-4 w-4'
@@ -177,59 +161,45 @@
       </div>
 
       {/* Desktop Layout */}
-<<<<<<< HEAD
       <div className='hidden items-center justify-between sm:flex'>
         <div className='flex items-center gap-4'>
           <div className='text-sm text-gray-700 dark:text-gray-300'>
-            Showing <span className='font-medium'>{startIndex + 1}</span> to{' '}
-            <span className='font-medium'>
-              {Math.min(endIndex, totalDocuments)}
-            </span>{' '}
-            of <span className='font-medium'>{totalDocuments}</span> results
-          </div>
-          <div className='text-xs text-gray-500 dark:text-gray-400'>
-            Page {currentPage} of {totalPages}
-=======
-      <div className="hidden items-center justify-between sm:flex">
-        <div className="flex items-center gap-4">
-          <div className="text-sm text-gray-700 dark:text-gray-300">
             {totalDocuments === 0 ? (
-              "No documents found"
+              'No documents found'
             ) : (
               <>
-                Showing <span className="font-medium">{startIndex + 1}</span> to{" "}
-                <span className="font-medium">
+                Showing <span className='font-medium'>{startIndex + 1}</span> to{' '}
+                <span className='font-medium'>
                   {Math.min(endIndex + 1, totalDocuments)}
-                </span>{" "}
-                of <span className="font-medium">{totalDocuments}</span> results
+                </span>{' '}
+                of <span className='font-medium'>{totalDocuments}</span> results
               </>
             )}
->>>>>>> 7812beab
           </div>
 
           {/* Go to page input */}
           {totalPages > 5 && (
-            <div className="flex items-center gap-2">
-              <label className="text-sm text-gray-700 dark:text-gray-300">
+            <div className='flex items-center gap-2'>
+              <label className='text-sm text-gray-700 dark:text-gray-300'>
                 Go to:
               </label>
               <input
-                type="number"
+                type='number'
                 min={1}
                 max={totalPages}
                 value={goToPage}
                 onChange={(e) => setGoToPage(e.target.value)}
                 onKeyDown={(e) => {
-                  if (e.key === "Enter") {
+                  if (e.key === 'Enter') {
                     const page = parseInt(goToPage);
                     if (page >= 1 && page <= totalPages) {
                       onPageChange(page);
-                      setGoToPage("");
+                      setGoToPage('');
                     }
                   }
                 }}
                 placeholder={`1-${totalPages}`}
-                className="w-20 rounded border border-gray-300 bg-white px-2 py-1 text-sm text-gray-700 focus:border-blue-500 focus:ring-1 focus:ring-blue-500 focus:outline-none dark:border-gray-600 dark:bg-gray-800 dark:text-gray-300"
+                className='w-20 rounded border border-gray-300 bg-white px-2 py-1 text-sm text-gray-700 focus:border-blue-500 focus:ring-1 focus:ring-blue-500 focus:outline-none dark:border-gray-600 dark:bg-gray-800 dark:text-gray-300'
               />
             </div>
           )}
@@ -237,13 +207,8 @@
         <div className='flex items-center gap-2'>
           <button
             onClick={() => onPageChange(currentPage - 1)}
-<<<<<<< HEAD
-            disabled={currentPage === 1}
-            className='flex items-center gap-1 rounded-lg border border-gray-300 bg-white px-3 py-2 text-sm text-gray-700 hover:bg-gray-50 disabled:cursor-not-allowed disabled:opacity-50 dark:border-gray-600 dark:bg-gray-800 dark:text-gray-300 dark:hover:bg-gray-700'
-=======
             disabled={currentPage === 1 || loading}
-            className="flex items-center gap-1 rounded-lg border border-gray-300 bg-white px-3 py-2 text-sm text-gray-700 hover:bg-gray-50 disabled:cursor-not-allowed disabled:opacity-50 dark:border-gray-600 dark:bg-gray-800 dark:text-gray-300 dark:hover:bg-gray-700"
->>>>>>> 7812beab
+            className='flex items-center gap-1 rounded-lg border border-gray-300 bg-white px-3 py-2 text-sm text-gray-700 hover:bg-gray-50 disabled:cursor-not-allowed disabled:opacity-50 dark:border-gray-600 dark:bg-gray-800 dark:text-gray-300 dark:hover:bg-gray-700'
           >
             <svg
               className='h-4 w-4'
@@ -265,13 +230,8 @@
 
           <button
             onClick={() => onPageChange(currentPage + 1)}
-<<<<<<< HEAD
-            disabled={currentPage === totalPages}
-            className='flex items-center gap-1 rounded-lg border border-gray-300 bg-white px-3 py-2 text-sm text-gray-700 hover:bg-gray-50 disabled:cursor-not-allowed disabled:opacity-50 dark:border-gray-600 dark:bg-gray-800 dark:text-gray-300 dark:hover:bg-gray-700'
-=======
             disabled={currentPage === totalPages || loading}
-            className="flex items-center gap-1 rounded-lg border border-gray-300 bg-white px-3 py-2 text-sm text-gray-700 hover:bg-gray-50 disabled:cursor-not-allowed disabled:opacity-50 dark:border-gray-600 dark:bg-gray-800 dark:text-gray-300 dark:hover:bg-gray-700"
->>>>>>> 7812beab
+            className='flex items-center gap-1 rounded-lg border border-gray-300 bg-white px-3 py-2 text-sm text-gray-700 hover:bg-gray-50 disabled:cursor-not-allowed disabled:opacity-50 dark:border-gray-600 dark:bg-gray-800 dark:text-gray-300 dark:hover:bg-gray-700'
           >
             <span className='hidden lg:inline'>Next</span>
             <svg
