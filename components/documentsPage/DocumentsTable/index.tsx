<<<<<<< HEAD
import { getFileIcon } from '@/utils/documentsUtils';
=======
import { getFileIcon } from "@/utils/documentsUtils";
>>>>>>> 7812beab
// Interface that matches the expected document structure for the table

interface DocumentTableItem {
  name: string;
  size: string;
  type: string;
  date: string;
  status: string;
  uploadedBy: string;
  avatar: string;
  project: string[];
  source: string;
  uploadDate: string;
  chunk?: number;
  syncStatus?: string;
  lastUpdated?: string;
}

interface DocumentsTableProps {
  documents: DocumentTableItem[];
  selectedDocuments: number[];
  selectedDocument: number | null;
  startIndex: number;
  sortBy: string;
  sortOrder: 'asc' | 'desc';
  onSort: (column: string) => void;
  onSelectAll: () => void;
  onDeleteDocument: (index: number) => void;
  onSelectDocument: (
    index: number,
    event: React.ChangeEvent<HTMLInputElement>,
  ) => void;
  onDocumentClick: (index: number) => void;
  isAllSelected: boolean;
  isIndeterminate: boolean;
}

const getStatusBadge = (status: string | null | undefined) => {
  if (!status) {
    return "bg-gray-100 text-gray-800 dark:bg-gray-900 dark:text-gray-300";
  }

  const statusConfig = {
    Completed:
      'bg-green-100 text-green-800 dark:bg-green-900 dark:text-green-300',
    Failed: 'bg-red-100 text-red-800 dark:bg-red-900 dark:text-red-300',
    OcrinProgress:
<<<<<<< HEAD
      'bg-yellow-100 text-yellow-800 dark:bg-yellow-900 dark:text-yellow-300',
    Processing: 'bg-blue-100 text-blue-800 dark:bg-blue-900 dark:text-blue-300',
=======
      "bg-yellow-100 text-yellow-800 dark:bg-yellow-900 dark:text-yellow-300",
    Processing: "bg-blue-100 text-blue-800 dark:bg-blue-900 dark:text-blue-300",
    Synced: "bg-green-100 text-green-800 dark:bg-green-900 dark:text-green-300",
    "Not Synced":
      "bg-gray-100 text-gray-800 dark:bg-gray-900 dark:text-gray-300",
    Syncing:
      "bg-yellow-100 text-yellow-800 dark:bg-yellow-900 dark:text-yellow-300",
    Error: "bg-red-100 text-red-800 dark:bg-red-900 dark:text-red-300",
>>>>>>> 7812beab
  };

  return (
    statusConfig[status as keyof typeof statusConfig] ||
    'bg-gray-100 text-gray-800 dark:bg-gray-900 dark:text-gray-300'
  );
};

const getSyncButton = (syncStatus: string = 'Synced') => {
  const issynced = syncStatus === 'Synced';
  return (
    <button
      className={`inline-flex items-center rounded-md px-3 py-1 text-sm font-medium transition-colors ${
        issynced
          ? 'bg-blue-100 text-blue-700 hover:bg-blue-200 dark:bg-blue-900 dark:text-blue-300'
          : 'bg-gray-100 text-gray-700 hover:bg-gray-200 dark:bg-gray-900 dark:text-gray-300'
      }`}
    >
      <svg
        className='mr-1 h-4 w-4'
        fill='none'
        stroke='currentColor'
        viewBox='0 0 24 24'
      >
        <path
          strokeLinecap='round'
          strokeLinejoin='round'
          strokeWidth={2}
          d='M12 4v16m8-8H4'
        />
      </svg>
      {syncStatus}
    </button>
  );
};

export const DocumentsTable: React.FC<DocumentsTableProps> = ({
  documents,
  selectedDocuments,
  selectedDocument,
  startIndex,
  sortBy,
  sortOrder,
  onSort,
  onSelectAll,
  onSelectDocument,
  onDocumentClick,
  onDeleteDocument,
  isAllSelected,
  isIndeterminate,
}) => {
  const getSortIcon = (column: string) => {
    if (sortBy !== column) return null;

    return (
      <svg
        className={`h-4 w-4 ${sortOrder === 'asc' ? '' : 'rotate-180'}`}
        fill='none'
        stroke='currentColor'
        viewBox='0 0 24 24'
      >
        <path
          strokeLinecap='round'
          strokeLinejoin='round'
          strokeWidth={2}
          d='M19 9l-7 7-7-7'
        />
      </svg>
    );
  };

  const SortableHeader = ({
    column,
    children,
  }: {
    column: string;
    children: React.ReactNode;
  }) => (
    <button
      onClick={() => onSort(column)}
      className='flex items-center gap-1 hover:text-gray-700 dark:hover:text-gray-300'
    >
      {children}
      {getSortIcon(column)}
    </button>
  );

  return (
    <div className='overflow-hidden rounded-lg border border-gray-200 bg-white shadow dark:border-gray-700 dark:bg-gray-800'>
      {/* Mobile Card Layout */}
      <div className='block lg:hidden'>
        <div className='divide-y divide-gray-200 dark:divide-gray-700'>
          {documents.map((doc, pageIndex) => {
            // startIndex from hook is 1-based, so convert to 0-based for calculation
            const actualIndex = startIndex - 1 + pageIndex;
            const isSelected = selectedDocuments.includes(actualIndex);
            const isCurrentDocument = selectedDocument === pageIndex;

            return (
              <div
                key={actualIndex}
                onClick={() => onDocumentClick(actualIndex)}
                className={`cursor-pointer p-4 transition-colors duration-150 hover:bg-gray-50 dark:hover:bg-gray-700 ${
                  isCurrentDocument ? 'bg-blue-50 dark:bg-blue-900/20' : ''
                } ${
                  isSelected
                    ? 'bg-blue-25 border-l-4 border-blue-500 dark:border-blue-400 dark:bg-blue-900/10'
                    : ''
                }`}
              >
                <div className='flex items-start space-x-3'>
                  <input
                    type='checkbox'
                    className='mt-1 rounded border-gray-300 text-blue-600 focus:ring-blue-500'
                    checked={isSelected}
                    onChange={(e) => onSelectDocument(pageIndex, e)}
                    onClick={(e) => e.stopPropagation()}
                  />
                  <div className='text-2xl'>{getFileIcon(doc.type)}</div>
                  <div className='min-w-0 flex-1'>
                    <div className='truncate text-sm font-medium text-gray-900 dark:text-white'>
                      {doc.name}
                    </div>
<<<<<<< HEAD
                    <div className='mt-1 text-xs text-gray-500 dark:text-gray-400'>
                      {doc.size} • {doc.type.toLocaleLowerCase()}
=======
                    <div className="mt-1 text-xs text-gray-500 dark:text-gray-400">
                      {doc.size} • {(doc.type || "Unknown").toLowerCase()}
>>>>>>> 7812beab
                    </div>
                    <div className='mt-2 flex items-center justify-between'>
                      <div className='text-xs text-gray-500 dark:text-gray-400'>
                        {doc.lastUpdated || doc.date}
                      </div>
                      <div className='flex items-center space-x-2'>
                        <span
<<<<<<< HEAD
                          className={`inline-flex items-center rounded-full px-2 py-1 text-xs font-medium ${getStatusBadge(doc.syncStatus || '')}`}
=======
                          className={`inline-flex items-center rounded-full px-2 py-1 text-xs font-medium ${getStatusBadge(doc.syncStatus || doc.status || "Unknown")}`}
>>>>>>> 7812beab
                        >
                          {doc.syncStatus || doc.status || "Unknown"}
                        </span>
                        {getSyncButton(doc.syncStatus)}
                      </div>
                    </div>
                  </div>
                </div>
              </div>
            );
          })}
        </div>
      </div>

      {/* Desktop Table Layout */}
      <div className='hidden lg:block'>
        <div className='overflow-x-auto'>
          <table className='min-w-full divide-y divide-gray-200 dark:divide-gray-700'>
            <thead className='bg-gray-50 dark:bg-gray-700'>
              <tr>
                <th className='px-3 py-3 text-left text-xs font-medium tracking-wider text-gray-500 uppercase sm:px-6 dark:text-gray-400'>
                  <input
                    type='checkbox'
                    className='rounded border-gray-300'
                    checked={isAllSelected}
                    ref={(el) => {
                      if (el) el.indeterminate = isIndeterminate;
                    }}
                    onChange={onSelectAll}
                  />
                </th>
                <th className='px-3 py-3 text-left text-xs font-medium tracking-wider text-gray-500 uppercase sm:px-6 dark:text-gray-400'>
                  <SortableHeader column='name'>Name</SortableHeader>
                </th>
                <th className='px-3 py-3 text-left text-xs font-medium tracking-wider text-gray-500 uppercase sm:px-6 dark:text-gray-400'>
                  <SortableHeader column='type'>Type</SortableHeader>
                </th>
                <th className='px-3 py-3 text-left text-xs font-medium tracking-wider text-gray-500 uppercase sm:px-6 dark:text-gray-400'>
                  <SortableHeader column='status'>Status</SortableHeader>
                </th>
                <th className='px-3 py-3 text-left text-xs font-medium tracking-wider text-gray-500 uppercase sm:px-6 dark:text-gray-400'>
                  <SortableHeader column='chunk'>Chunk</SortableHeader>
                </th>
                <th className='px-3 py-3 text-left text-xs font-medium tracking-wider text-gray-500 uppercase sm:px-6 dark:text-gray-400'>
                  <SortableHeader column='lastUpdated'>
                    Last Updated
                  </SortableHeader>
                </th>
                <th className='px-3 py-3 text-left text-xs font-medium tracking-wider text-gray-500 uppercase sm:px-6 dark:text-gray-400'>
                  Sync
                </th>
                <th className='px-3 py-3 text-left text-xs font-medium tracking-wider text-gray-500 uppercase sm:px-6 dark:text-gray-400'>
                  {/* Actions column */}
                </th>
              </tr>
            </thead>
            <tbody className='divide-y divide-gray-200 bg-white dark:divide-gray-700 dark:bg-gray-800'>
              {documents.length > 0 &&
                documents.map((doc, pageIndex) => {
                  // startIndex from hook is 1-based, so convert to 0-based for calculation
                  const actualIndex = startIndex - 1 + pageIndex;
                  const isSelected = selectedDocuments.includes(actualIndex);
                  const isCurrentDocument = selectedDocument === pageIndex;

                  return (
                    <tr
                      key={actualIndex}
                      onClick={() => onDocumentClick(actualIndex)}
                      className={`cursor-pointer transition-colors duration-150 hover:bg-gray-50 dark:hover:bg-gray-700 ${
                        isCurrentDocument
                          ? 'bg-blue-50 dark:bg-blue-900/20'
                          : ''
                      } ${
                        isSelected
                          ? 'bg-blue-25 border-l-4 border-blue-500 dark:border-blue-400 dark:bg-blue-900/10'
                          : ''
                      }`}
                    >
                      <td className='px-3 py-4 whitespace-nowrap sm:px-6'>
                        <input
                          type='checkbox'
                          className='rounded border-gray-300 text-blue-600 focus:ring-blue-500'
                          checked={isSelected}
                          onChange={(e) => onSelectDocument(pageIndex, e)}
                          onClick={(e) => e.stopPropagation()}
                        />
                      </td>
<<<<<<< HEAD
                      <td className='px-3 py-4 whitespace-nowrap sm:px-6'>
                        <div className='flex items-center'>
                          <div className='mr-3 text-xl sm:text-2xl'>
=======
                      <td className="max-w-xs truncate px-3 py-4 sm:px-6">
                        <div className="flex items-center">
                          <div className="mr-3 text-xl sm:text-2xl">
>>>>>>> 7812beab
                            {getFileIcon(doc.type)}
                          </div>
                          <div className='min-w-0 flex-1'>
                            <div className='truncate text-sm font-medium text-gray-900 dark:text-white'>
                              {doc.name}
                            </div>
                          </div>
                        </div>
                      </td>
<<<<<<< HEAD
                      <td className='px-3 py-4 text-sm whitespace-nowrap text-gray-500 sm:px-6 dark:text-gray-400'>
                        <span className='font-medium'>
                          {doc.type.toLocaleLowerCase()} Document
=======
                      <td className="px-3 py-4 text-sm whitespace-nowrap text-gray-500 sm:px-6 dark:text-gray-400">
                        <span className="font-medium">
                          {doc.type
                            ? doc.type.toLocaleLowerCase()
                            : "Unknown Type"}{" "}
                          Document
>>>>>>> 7812beab
                        </span>
                      </td>
                      <td className='px-3 py-4 whitespace-nowrap sm:px-6'>
                        <span
                          className={`inline-flex items-center rounded-full px-2.5 py-0.5 text-xs font-medium ${getStatusBadge(doc.status || "Unknown")}`}
                        >
                          {doc.status || "Unknown"}
                        </span>
                      </td>
                      <td className='px-3 py-4 text-sm whitespace-nowrap text-gray-900 sm:px-6 dark:text-white'>
                        {doc.chunk || 0}
                      </td>
                      <td className='px-3 py-4 text-sm whitespace-nowrap text-gray-500 sm:px-6 dark:text-gray-400'>
                        {doc.lastUpdated || doc.date}
                      </td>
                      <td className='px-3 py-4 whitespace-nowrap sm:px-6'>
                        {getSyncButton(doc.syncStatus)}
                      </td>
                      <td className='px-3 py-4 text-right text-sm font-medium whitespace-nowrap sm:px-6'>
                        <button
<<<<<<< HEAD
                          className='inline-flex items-center rounded-md bg-red-100 px-3 py-1.5 text-xs font-medium text-red-700 transition-colors hover:bg-red-200 dark:bg-red-900 dark:text-red-300 dark:hover:bg-red-800'
                          onClick={(e) => e.stopPropagation()}
                          title='Delete document'
=======
                          className="cursor-pointer text-gray-400 hover:text-gray-600 dark:hover:text-gray-300"
                          onClick={(e) => {
                            e.stopPropagation();
                            onDeleteDocument(pageIndex);
                          }}
>>>>>>> 7812beab
                        >
                          Delete
                        </button>
                      </td>
                    </tr>
                  );
                })}
              {documents.length === 0 && (
                <tr>
                  <td
                    colSpan={8}
                    className='px-3 py-4 text-center text-sm text-gray-500 dark:text-gray-400'
                  >
                    No documents found.
                  </td>
                </tr>
              )}
            </tbody>
          </table>
        </div>
      </div>
    </div>
  );
};<|MERGE_RESOLUTION|>--- conflicted
+++ resolved
@@ -1,8 +1,4 @@
-<<<<<<< HEAD
 import { getFileIcon } from '@/utils/documentsUtils';
-=======
-import { getFileIcon } from "@/utils/documentsUtils";
->>>>>>> 7812beab
 // Interface that matches the expected document structure for the table
 
 interface DocumentTableItem {
@@ -42,7 +38,7 @@
 
 const getStatusBadge = (status: string | null | undefined) => {
   if (!status) {
-    return "bg-gray-100 text-gray-800 dark:bg-gray-900 dark:text-gray-300";
+    return 'bg-gray-100 text-gray-800 dark:bg-gray-900 dark:text-gray-300';
   }
 
   const statusConfig = {
@@ -50,19 +46,14 @@
       'bg-green-100 text-green-800 dark:bg-green-900 dark:text-green-300',
     Failed: 'bg-red-100 text-red-800 dark:bg-red-900 dark:text-red-300',
     OcrinProgress:
-<<<<<<< HEAD
       'bg-yellow-100 text-yellow-800 dark:bg-yellow-900 dark:text-yellow-300',
     Processing: 'bg-blue-100 text-blue-800 dark:bg-blue-900 dark:text-blue-300',
-=======
-      "bg-yellow-100 text-yellow-800 dark:bg-yellow-900 dark:text-yellow-300",
-    Processing: "bg-blue-100 text-blue-800 dark:bg-blue-900 dark:text-blue-300",
-    Synced: "bg-green-100 text-green-800 dark:bg-green-900 dark:text-green-300",
-    "Not Synced":
-      "bg-gray-100 text-gray-800 dark:bg-gray-900 dark:text-gray-300",
+    Synced: 'bg-green-100 text-green-800 dark:bg-green-900 dark:text-green-300',
+    'Not Synced':
+      'bg-gray-100 text-gray-800 dark:bg-gray-900 dark:text-gray-300',
     Syncing:
-      "bg-yellow-100 text-yellow-800 dark:bg-yellow-900 dark:text-yellow-300",
-    Error: "bg-red-100 text-red-800 dark:bg-red-900 dark:text-red-300",
->>>>>>> 7812beab
+      'bg-yellow-100 text-yellow-800 dark:bg-yellow-900 dark:text-yellow-300',
+    Error: 'bg-red-100 text-red-800 dark:bg-red-900 dark:text-red-300',
   };
 
   return (
@@ -186,13 +177,8 @@
                     <div className='truncate text-sm font-medium text-gray-900 dark:text-white'>
                       {doc.name}
                     </div>
-<<<<<<< HEAD
                     <div className='mt-1 text-xs text-gray-500 dark:text-gray-400'>
-                      {doc.size} • {doc.type.toLocaleLowerCase()}
-=======
-                    <div className="mt-1 text-xs text-gray-500 dark:text-gray-400">
-                      {doc.size} • {(doc.type || "Unknown").toLowerCase()}
->>>>>>> 7812beab
+                      {doc.size} • {(doc.type || 'Unknown').toLowerCase()}
                     </div>
                     <div className='mt-2 flex items-center justify-between'>
                       <div className='text-xs text-gray-500 dark:text-gray-400'>
@@ -200,13 +186,9 @@
                       </div>
                       <div className='flex items-center space-x-2'>
                         <span
-<<<<<<< HEAD
-                          className={`inline-flex items-center rounded-full px-2 py-1 text-xs font-medium ${getStatusBadge(doc.syncStatus || '')}`}
-=======
-                          className={`inline-flex items-center rounded-full px-2 py-1 text-xs font-medium ${getStatusBadge(doc.syncStatus || doc.status || "Unknown")}`}
->>>>>>> 7812beab
+                          className={`inline-flex items-center rounded-full px-2 py-1 text-xs font-medium ${getStatusBadge(doc.syncStatus || doc.status || 'Unknown')}`}
                         >
-                          {doc.syncStatus || doc.status || "Unknown"}
+                          {doc.syncStatus || doc.status || 'Unknown'}
                         </span>
                         {getSyncButton(doc.syncStatus)}
                       </div>
@@ -292,15 +274,9 @@
                           onClick={(e) => e.stopPropagation()}
                         />
                       </td>
-<<<<<<< HEAD
-                      <td className='px-3 py-4 whitespace-nowrap sm:px-6'>
+                      <td className='max-w-xs truncate px-3 py-4 sm:px-6'>
                         <div className='flex items-center'>
                           <div className='mr-3 text-xl sm:text-2xl'>
-=======
-                      <td className="max-w-xs truncate px-3 py-4 sm:px-6">
-                        <div className="flex items-center">
-                          <div className="mr-3 text-xl sm:text-2xl">
->>>>>>> 7812beab
                             {getFileIcon(doc.type)}
                           </div>
                           <div className='min-w-0 flex-1'>
@@ -310,25 +286,19 @@
                           </div>
                         </div>
                       </td>
-<<<<<<< HEAD
                       <td className='px-3 py-4 text-sm whitespace-nowrap text-gray-500 sm:px-6 dark:text-gray-400'>
                         <span className='font-medium'>
-                          {doc.type.toLocaleLowerCase()} Document
-=======
-                      <td className="px-3 py-4 text-sm whitespace-nowrap text-gray-500 sm:px-6 dark:text-gray-400">
-                        <span className="font-medium">
                           {doc.type
                             ? doc.type.toLocaleLowerCase()
-                            : "Unknown Type"}{" "}
+                            : 'Unknown Type'}{' '}
                           Document
->>>>>>> 7812beab
                         </span>
                       </td>
                       <td className='px-3 py-4 whitespace-nowrap sm:px-6'>
                         <span
-                          className={`inline-flex items-center rounded-full px-2.5 py-0.5 text-xs font-medium ${getStatusBadge(doc.status || "Unknown")}`}
+                          className={`inline-flex items-center rounded-full px-2.5 py-0.5 text-xs font-medium ${getStatusBadge(doc.status || 'Unknown')}`}
                         >
-                          {doc.status || "Unknown"}
+                          {doc.status || 'Unknown'}
                         </span>
                       </td>
                       <td className='px-3 py-4 text-sm whitespace-nowrap text-gray-900 sm:px-6 dark:text-white'>
@@ -342,17 +312,11 @@
                       </td>
                       <td className='px-3 py-4 text-right text-sm font-medium whitespace-nowrap sm:px-6'>
                         <button
-<<<<<<< HEAD
-                          className='inline-flex items-center rounded-md bg-red-100 px-3 py-1.5 text-xs font-medium text-red-700 transition-colors hover:bg-red-200 dark:bg-red-900 dark:text-red-300 dark:hover:bg-red-800'
-                          onClick={(e) => e.stopPropagation()}
-                          title='Delete document'
-=======
-                          className="cursor-pointer text-gray-400 hover:text-gray-600 dark:hover:text-gray-300"
+                          className='cursor-pointer text-gray-400 hover:text-gray-600 dark:hover:text-gray-300'
                           onClick={(e) => {
                             e.stopPropagation();
                             onDeleteDocument(pageIndex);
                           }}
->>>>>>> 7812beab
                         >
                           Delete
                         </button>
