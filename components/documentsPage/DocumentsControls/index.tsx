<<<<<<< HEAD
import { useSorting } from '@/hooks';
import React from 'react';
=======
import React from "react";
import { useSorting } from "@/hooks";
import Link from "next/link";
import { useLoading } from "@/contexts/LoadingContext";
>>>>>>> 3828039f

interface DocumentsControlsProps {
  sortBy: string;
  sortOrder: 'asc' | 'desc';
  onSortChange: (sortBy: string) => void;
  onSortOrderToggle: () => void;
}

export const DocumentsControls: React.FC<DocumentsControlsProps> = ({
  sortBy,
  sortOrder,
  onSortChange,
  onSortOrderToggle,
}) => {
  // Get available sort fields from the sorting service
  const { availableSortFields } = useSorting();
  const { setLoading } = useLoading();

  return (
    <div className='mb-6 flex flex-col gap-4 md:flex-row md:items-center md:justify-between'>
      <div className='flex items-center gap-4'>
        {/* Sort Dropdown */}
        <div className='flex items-center gap-2'>
          <span className='text-sm font-medium text-gray-700 dark:text-gray-300'>
            Sort by:
          </span>
          <select
            value={sortBy}
            onChange={(e) => onSortChange(e.target.value)}
            className='rounded-lg border border-gray-300 bg-white px-3 py-2 text-sm text-gray-700 focus:border-blue-500 focus:ring-1 focus:ring-blue-500 focus:outline-none dark:border-gray-600 dark:bg-gray-800 dark:text-gray-300'
          >
            {availableSortFields.map((field) => (
              <option key={field.value} value={field.value}>
                {field.label}
              </option>
            ))}
          </select>

          {/* Sort Order Toggle Button */}
          <button
            onClick={onSortOrderToggle}
            className='flex items-center justify-center rounded-lg border border-gray-300 bg-white p-2 text-gray-700 hover:bg-gray-50 focus:ring-2 focus:ring-blue-500 focus:outline-none dark:border-gray-600 dark:bg-gray-800 dark:text-gray-300 dark:hover:bg-gray-700'
            title={`Sort ${sortOrder === 'asc' ? 'Ascending' : 'Descending'}`}
          >
            {sortOrder === 'asc' ? (
              <svg
                className='h-4 w-4'
                fill='none'
                stroke='currentColor'
                viewBox='0 0 24 24'
              >
                <path
                  strokeLinecap='round'
                  strokeLinejoin='round'
                  strokeWidth={2}
                  d='M3 4h13M3 8h9m-9 4h6m4 0l4-4m0 0l4 4m-4-4v12'
                />
              </svg>
            ) : (
              <svg
                className='h-4 w-4'
                fill='none'
                stroke='currentColor'
                viewBox='0 0 24 24'
              >
                <path
                  strokeLinecap='round'
                  strokeLinejoin='round'
                  strokeWidth={2}
                  d='M3 4h13M3 8h9m-9 4h9m5-4v12m0 0l-4-4m4 4l4-4'
                />
              </svg>
            )}
          </button>
        </div>

        {/* Sort Status Indicator */}
        <div className='hidden items-center gap-1 text-xs text-gray-500 sm:flex dark:text-gray-400'>
          <span>•</span>
          <span>
            Sorted by{' '}
            {availableSortFields.find((f) => f.value === sortBy)?.label ||
              sortBy}{' '}
            ({sortOrder === 'asc' ? 'A-Z' : 'Z-A'})
          </span>
        </div>
      </div>

      {/* Additional Controls (for future features) */}
      <div className='flex items-center gap-2'>
        {/* Placeholder for future controls like view toggle, filters, etc. */}
<<<<<<< HEAD
        <div className='hidden items-center gap-2 text-xs text-gray-500 lg:flex dark:text-gray-400'>
          <span>Advanced sorting</span>
        </div>
=======
        <Link href="/documents/deep-search">
          <button
            className="btn-primary flex transform items-center gap-2 rounded-lg bg-gradient-to-r from-purple-600 to-indigo-600 px-4 py-2.5 font-medium text-white shadow-lg transition-all duration-300 hover:-translate-y-0.5 hover:from-purple-700 hover:to-indigo-700 hover:shadow-xl focus:ring-2 focus:ring-purple-500 focus:ring-offset-2 focus:outline-none"
            onClick={() => setLoading(true)}
          >
            <svg
              className="h-5 w-5 flex-shrink-0"
              fill="none"
              stroke="currentColor"
              viewBox="0 0 24 24"
              xmlns="http://www.w3.org/2000/svg"
            >
              <path
                strokeLinecap="round"
                strokeLinejoin="round"
                strokeWidth={2}
                d="M21 21l-6-6m2-5a7 7 0 11-14 0 7 7 0 0114 0z"
              />
            </svg>
            <span className="text-sm font-medium">Deep Search</span>
            <svg
              className="h-4 w-4 flex-shrink-0 opacity-75"
              fill="none"
              stroke="currentColor"
              viewBox="0 0 24 24"
            >
              <path
                strokeLinecap="round"
                strokeLinejoin="round"
                strokeWidth={2}
                d="M13 7l5 5m0 0l-5 5m5-5H6"
              />
            </svg>
          </button>
        </Link>
>>>>>>> 3828039f
      </div>
    </div>
  );
};<|MERGE_RESOLUTION|>--- conflicted
+++ resolved
@@ -1,12 +1,7 @@
-<<<<<<< HEAD
+import { useLoading } from '@/contexts/LoadingContext';
 import { useSorting } from '@/hooks';
+import Link from 'next/link';
 import React from 'react';
-=======
-import React from "react";
-import { useSorting } from "@/hooks";
-import Link from "next/link";
-import { useLoading } from "@/contexts/LoadingContext";
->>>>>>> 3828039f
 
 interface DocumentsControlsProps {
   sortBy: string;
@@ -98,47 +93,41 @@
       {/* Additional Controls (for future features) */}
       <div className='flex items-center gap-2'>
         {/* Placeholder for future controls like view toggle, filters, etc. */}
-<<<<<<< HEAD
-        <div className='hidden items-center gap-2 text-xs text-gray-500 lg:flex dark:text-gray-400'>
-          <span>Advanced sorting</span>
-        </div>
-=======
-        <Link href="/documents/deep-search">
+        <Link href='/documents/deep-search'>
           <button
-            className="btn-primary flex transform items-center gap-2 rounded-lg bg-gradient-to-r from-purple-600 to-indigo-600 px-4 py-2.5 font-medium text-white shadow-lg transition-all duration-300 hover:-translate-y-0.5 hover:from-purple-700 hover:to-indigo-700 hover:shadow-xl focus:ring-2 focus:ring-purple-500 focus:ring-offset-2 focus:outline-none"
+            className='btn-primary flex transform items-center gap-2 rounded-lg bg-gradient-to-r from-purple-600 to-indigo-600 px-4 py-2.5 font-medium text-white shadow-lg transition-all duration-300 hover:-translate-y-0.5 hover:from-purple-700 hover:to-indigo-700 hover:shadow-xl focus:ring-2 focus:ring-purple-500 focus:ring-offset-2 focus:outline-none'
             onClick={() => setLoading(true)}
           >
             <svg
-              className="h-5 w-5 flex-shrink-0"
-              fill="none"
-              stroke="currentColor"
-              viewBox="0 0 24 24"
-              xmlns="http://www.w3.org/2000/svg"
+              className='h-5 w-5 flex-shrink-0'
+              fill='none'
+              stroke='currentColor'
+              viewBox='0 0 24 24'
+              xmlns='http://www.w3.org/2000/svg'
             >
               <path
-                strokeLinecap="round"
-                strokeLinejoin="round"
+                strokeLinecap='round'
+                strokeLinejoin='round'
                 strokeWidth={2}
-                d="M21 21l-6-6m2-5a7 7 0 11-14 0 7 7 0 0114 0z"
+                d='M21 21l-6-6m2-5a7 7 0 11-14 0 7 7 0 0114 0z'
               />
             </svg>
-            <span className="text-sm font-medium">Deep Search</span>
+            <span className='text-sm font-medium'>Deep Search</span>
             <svg
-              className="h-4 w-4 flex-shrink-0 opacity-75"
-              fill="none"
-              stroke="currentColor"
-              viewBox="0 0 24 24"
+              className='h-4 w-4 flex-shrink-0 opacity-75'
+              fill='none'
+              stroke='currentColor'
+              viewBox='0 0 24 24'
             >
               <path
-                strokeLinecap="round"
-                strokeLinejoin="round"
+                strokeLinecap='round'
+                strokeLinejoin='round'
                 strokeWidth={2}
-                d="M13 7l5 5m0 0l-5 5m5-5H6"
+                d='M13 7l5 5m0 0l-5 5m5-5H6'
               />
             </svg>
           </button>
         </Link>
->>>>>>> 3828039f
       </div>
     </div>
   );
