import React from 'react';

interface PageLayoutProps {
  children: React.ReactNode;
  title: string;
  subtitle?: string;
  action?: React.ReactNode;
  className?: string;
}

/**
 * Consistent page layout component with responsive design
 * Provides standardized spacing, typography, and responsive behavior
 */
export const PageLayout: React.FC<PageLayoutProps> = ({
  children,
  title,
  subtitle,
  action,
  className = '',
}) => {
  return (
    <div className={`page-container ${className}`}>
<<<<<<< HEAD
      <div className='content-container'>
=======
      <div className="p-4 sm:p-6 lg:p-7">
>>>>>>> 3828039f
        {/* Page Header */}
        <div className='section-spacing'>
          <div className='flex-responsive'>
            <div className='flex-1'>
              <h1 className='page-title mb-2'>{title}</h1>
              {subtitle && <p className='page-subtitle'>{subtitle}</p>}
            </div>
            {action && <div className='flex-shrink-0'>{action}</div>}
          </div>
        </div>

        {/* Page Content */}
        <div className='element-spacing'>{children}</div>
      </div>
    </div>
  );
};

export default PageLayout;<|MERGE_RESOLUTION|>--- conflicted
+++ resolved
@@ -21,11 +21,7 @@
 }) => {
   return (
     <div className={`page-container ${className}`}>
-<<<<<<< HEAD
-      <div className='content-container'>
-=======
-      <div className="p-4 sm:p-6 lg:p-7">
->>>>>>> 3828039f
+      <div className='p-4 sm:p-6 lg:p-7'>
         {/* Page Header */}
         <div className='section-spacing'>
           <div className='flex-responsive'>
