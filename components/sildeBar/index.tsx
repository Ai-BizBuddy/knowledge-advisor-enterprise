--- conflicted
+++ resolved
@@ -115,13 +115,8 @@
       </aside>
 
       {/* Main Content */}
-<<<<<<< HEAD
-      <div className='h-full bg-gray-200 sm:ml-64 dark:bg-gray-900'>
-        <div className='pt-14 h-lvh overflow-x-auto [&::-webkit-scrollbar]:w-2 [&::-webkit-scrollbar-thumb]:rounded-full [&::-webkit-scrollbar-thumb]:bg-gray-300 dark:[&::-webkit-scrollbar-thumb]:bg-neutral-500 [&::-webkit-scrollbar-track]:rounded-full [&::-webkit-scrollbar-track]:bg-gray-100 dark:[&::-webkit-scrollbar-track]:bg-neutral-700'>
-=======
       <div className='h-screen bg-gray-200 sm:ml-64 dark:bg-gray-900 overflow-auto [&::-webkit-scrollbar]:w-2 [&::-webkit-scrollbar-thumb]:rounded-full [&::-webkit-scrollbar-thumb]:bg-gray-300 dark:[&::-webkit-scrollbar-thumb]:bg-neutral-500 [&::-webkit-scrollbar-track]:rounded-full [&::-webkit-scrollbar-track]:bg-gray-100 dark:[&::-webkit-scrollbar-track]:bg-neutral-700'>
         <div className='mt-14'>
->>>>>>> b002a224
           {children}
         </div>
       </div>
