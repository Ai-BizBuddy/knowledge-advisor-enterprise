--- conflicted
+++ resolved
@@ -1,5 +1,4 @@
-import { Project, ProjectStatus } from "@/interfaces/Project";
-import { knowledgeBaseService } from "@/services";
+import { Project } from "@/interfaces/Project";
 
 export interface KnowledgeBaseData extends Project {
   queries?: number;
@@ -12,50 +11,6 @@
 }
 
 // Helper function to format status for display
-<<<<<<< HEAD
-export const formatStatus = (status: ProjectStatus): string => {
-  switch (status) {
-    case ProjectStatus.ACTIVE:
-      return "Active";
-    case ProjectStatus.PAUSED:
-      return "Paused";
-    case ProjectStatus.DRAFT:
-      return "Draft";
-    default:
-      return "Unknown";
-  }
-};
-
-/**
- * Get knowledge base by ID using the service layer
- * @param id - Knowledge base ID
- * @returns Promise<KnowledgeBaseData | null>
- */
-export const getKnowledgeBaseById = async (
-  id: string,
-): Promise<KnowledgeBaseData | null> => {
-  try {
-    const project = await knowledgeBaseService.getProject(id);
-    if (!project) {
-      return null;
-    }
-
-    // Transform Project to KnowledgeBaseData
-    const knowledgeBaseData: KnowledgeBaseData = {
-      ...project,
-      documentsCount: project.document_count || 0,
-      category: "General",
-      tags: [],
-    };
-
-    return knowledgeBaseData;
-  } catch (error) {
-    console.error("Error fetching knowledge base by ID:", error);
-    return null;
-  }
-};
-=======
 export const formatStatus = (status: boolean): string => {
-    return status ? "Active" : "Inactive";
-}
->>>>>>> 8afbaa70
+  return status ? "Active" : "Inactive";
+};