"use client";
import { useEffect } from "react";
import {
  RecentActivityCard,
  RecommendedKnowledgeBases,
  StatusCard,
  RecentKnowledgeBasesCard,
} from "@/components";
import { getStatusCards } from "./constants";
import {
  getRecentKnowledgeBasesData,
  getRecommendedKnowledgeBasesData,
} from "./mockData";
import { useLoading } from "@/contexts/LoadingContext";

/**
 * Dashboard page component displaying key metrics and recent activity
 */
export default function Dashboard() {
  const { setLoading } = useLoading();
  const statusCards = getStatusCards();
  const recentKnowledgeBasesData = getRecentKnowledgeBasesData();
  const recommendedKnowledgeBasesData = getRecommendedKnowledgeBasesData();

  // Set loading state when data is being fetched
  useEffect(() => {
    setLoading(false);
<<<<<<< HEAD
  }, [setLoading]);
=======
  }, []);
>>>>>>> 1ca4d572
  // Mock data for recent activities (this should come from a service in real app)
  const recentActivities = [
    {
      title: "Updated knowledge base",
      timestamp: "2 hours ago",
      description: 'Edited "Security Guidelines" section',
    },
    {
      title: "Added new article",
      timestamp: "Yesterday",
      description: 'Published "AI Ethics Best Practices"',
    },
    {
      title: "User feedback received",
      timestamp: "3 days ago",
    },
  ];

  return (
<<<<<<< HEAD
    <div className="container">
      {/* Status Cards Grid */}
      <div className="mb-4 flex flex-col flex-wrap items-center justify-center justify-items-center gap-4 md:flex-row md:gap-4">
        {statusCards.map((card, index) => (
          <StatusCard
            key={index}
            name={card.name}
            value={card.value}
            icon={card.icon}
            color={card.color}
          />
        ))}
      </div>

      {/* Main Content Grid */}
      <div className="mb-4 flex justify-center gap-4 px-8">
        <div className="w-full md:w-3/4">
          <RecentKnowledgeBasesCard items={recentKnowledgeBasesData.items} />
        </div>
        <div className="w-full md:w-1/4">
          <RecentActivityCard activities={recentActivities} />
        </div>
      </div>

      {/* Recommended Knowledge Bases */}
      <div className="mb-4 flex flex-wrap justify-center gap-4 px-8">
        <RecommendedKnowledgeBases
          items={recommendedKnowledgeBasesData.items}
        />
=======
    <div className="min-h-screen">
      {/* Main Container with consistent responsive padding */}
      <div className="p-4 sm:p-6 lg:p-8">
        {/* Page Header */}
        <div className="mb-6 sm:mb-8">
          <h1 className="mb-2 text-2xl font-bold text-gray-900 dark:text-white">
            Dashboard
          </h1>
          <p className="text-sm text-gray-500 sm:text-base dark:text-gray-400">
            Monitor your knowledge base performance and activity
          </p>
        </div>

        {/* Status Cards Grid - Responsive layout */}
        <div className="mb-6 grid grid-cols-1 gap-4 sm:mb-8 sm:grid-cols-2 sm:gap-6 lg:grid-cols-2 xl:grid-cols-4">
          {statusCards.map((card, index) => (
            <StatusCard
              key={index}
              name={card.name}
              value={card.value}
              icon={card.icon}
              color={card.color}
            />
          ))}
        </div>

        {/* Main Content Grid - Responsive layout */}
        {/* set support ipad pro size */}
        <div className="space-y-6 pb-4">
          <RecentKnowledgeBasesCard items={recentKnowledgeBasesData.items} />
        </div>

        {/* Recommended Knowledge Bases */}
        <div className="flex flex-col gap-6 sm:flex-col sm:flex-wrap md:flex-row md:flex-nowrap lg:flex-row lg:flex-nowrap">
          <div className="w-full sm:w-1/2">
            <RecommendedKnowledgeBases
              items={recommendedKnowledgeBasesData.items}
            />
          </div>
          <div className="w-full sm:w-1/2">
            <RecentActivityCard activities={recentActivities} />
          </div>
        </div>
>>>>>>> 1ca4d572
      </div>
    </div>
  );
}<|MERGE_RESOLUTION|>--- conflicted
+++ resolved
@@ -25,11 +25,7 @@
   // Set loading state when data is being fetched
   useEffect(() => {
     setLoading(false);
-<<<<<<< HEAD
   }, [setLoading]);
-=======
-  }, []);
->>>>>>> 1ca4d572
   // Mock data for recent activities (this should come from a service in real app)
   const recentActivities = [
     {
@@ -49,37 +45,6 @@
   ];
 
   return (
-<<<<<<< HEAD
-    <div className="container">
-      {/* Status Cards Grid */}
-      <div className="mb-4 flex flex-col flex-wrap items-center justify-center justify-items-center gap-4 md:flex-row md:gap-4">
-        {statusCards.map((card, index) => (
-          <StatusCard
-            key={index}
-            name={card.name}
-            value={card.value}
-            icon={card.icon}
-            color={card.color}
-          />
-        ))}
-      </div>
-
-      {/* Main Content Grid */}
-      <div className="mb-4 flex justify-center gap-4 px-8">
-        <div className="w-full md:w-3/4">
-          <RecentKnowledgeBasesCard items={recentKnowledgeBasesData.items} />
-        </div>
-        <div className="w-full md:w-1/4">
-          <RecentActivityCard activities={recentActivities} />
-        </div>
-      </div>
-
-      {/* Recommended Knowledge Bases */}
-      <div className="mb-4 flex flex-wrap justify-center gap-4 px-8">
-        <RecommendedKnowledgeBases
-          items={recommendedKnowledgeBasesData.items}
-        />
-=======
     <div className="min-h-screen">
       {/* Main Container with consistent responsive padding */}
       <div className="p-4 sm:p-6 lg:p-8">
@@ -123,7 +88,6 @@
             <RecentActivityCard activities={recentActivities} />
           </div>
         </div>
->>>>>>> 1ca4d572
       </div>
     </div>
   );
