--- conflicted
+++ resolved
@@ -427,11 +427,7 @@
       });
 
       if (!results || results.length === 0) {
-<<<<<<< HEAD
         setIsNoResults(true);
-=======
-                setIsNoResults(true);
->>>>>>> 8004ca99
         return;
       }
 
@@ -663,11 +659,7 @@
         }}
         onConfirm={async () => {
           if (documentToDelete) {
-<<<<<<< HEAD
             if (optionBulkDelete) {
-=======
-                        if (optionBulkDelete) {
->>>>>>> 8004ca99
               await handleBulkDocumentDelete(selectedDocuments);
             } else {
               await handleSingleDocumentDelete(documentToDelete);
