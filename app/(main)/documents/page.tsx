'use client';
import {
  BulkActions,
  DeleteConfirmModal,
  DocumentsControls,
  DocumentsHeader,
  DocumentsPagination,
  DocumentsSearch,
  DocumentsTable,
  NoDocuments,
<<<<<<< HEAD
  TableSkeleton,
  UploadDocument,
=======
>>>>>>> c504e725
} from '@/components';
import {
  DeepSearchLayout,
  DocumentPreview,
  MiniDocumentPreview,
} from '@/components/deepSearch';
import { useLoading } from '@/contexts/LoadingContext';
import { mockSearchResults } from '@/data/deepSearch';
import {
  useAllUserDocuments,
  useDocumentsManagement,
  useKnowledgeBase,
  useSorting,
} from '@/hooks';
import { useDeepSearch } from '@/hooks/useDeepSarch';
import { DeepSearchData, DocumentSearchResult } from '@/interfaces/DeepSearchTypes';
import { DeepSearchRes } from '@/interfaces/DocumentIngestion';
import { Document, Project } from '@/interfaces/Project';
import DocumentService from '@/services/DocumentService';
import { useEffect, useMemo, useState } from 'react';

// Interface that matches what DocumentsTable expects (temporarily for compatibility)
export interface DocumentTableItem {
  name: string;
  size: string;
  type: string;
  date: string;
  rag_status?: string;
  status: string;
  fileUrl: string;
  uploadedBy: string;
  avatar: string;
  project: string[];
  source: string;
  uploadDate: string;
  chunk?: number;
  syncStatus?: string;
  lastUpdated?: string;
}

// Adapter function to convert new Document interface to DocumentsTable-compatible format
const adaptDocumentToTableFormat = (doc: Document): DocumentTableItem => ({
  name: doc.name,
  size: doc.file_size
    ? `${(doc.file_size / 1024 / 1024).toFixed(1)} MB`
    : 'Unknown',
  type: doc.file_type,
  date: new Date(doc.created_at).toLocaleDateString(),
  fileUrl: doc.url,
  rag_status: doc.rag_status || 'not_synced',
  status: doc.rag_status || '',
  uploadedBy: 'User', // This field doesn't exist in new interface
  avatar: '/avatars/default.png', // Default avatar
  project: [], // This field doesn't exist in new interface
  source: doc.rag_status || 'not_synced',
  uploadDate: new Date(doc.created_at).toLocaleDateString(),
  chunk: doc.chunk_count,
  syncStatus: doc.rag_status === 'synced' ? 'Synced' : 'Not Synced',
  lastUpdated: new Date(doc.updated_at).toLocaleDateString(),
});

// Adapter function to convert Document to DeepSearchData format for preview components
const adaptDocumentToPreviewFormat = (doc: Document): DeepSearchData => ({
  id: doc.id.toString(),
  name: doc.name,
  content: doc.content || '',
  fileType: doc.file_type,
  fileSize: doc.file_size
    ? `${(doc.file_size / 1024 / 1024).toFixed(1)} MB`
    : 'Unknown',
  uploadDate: new Date(doc.created_at).toLocaleDateString(),
  knowledgeName: 'Documents', // Default value
  fileUrl: doc.url,
});

export default function DocumentsPage() {
  const { setLoading } = useLoading();
  const [searchQuery, setSearchQuery] = useState('');
  const [deepSearchLoad, setDeepSearchLoad] = useState(false);
  const [searchResults, setSearchResults] = useState<DocumentSearchResult[]>(
    [],
  );
  const [allSearchResults, setAllSearchResults] = useState<
    DocumentSearchResult[]
  >([]);
  const [isSearching, setIsSearching] = useState(false);
  const [isDeleteModalOpen, setIsDeleteModalOpen] = useState(false);
  const [optionBulkDelete, setOptionBulkDelete] = useState(false);
  const [isDeepSearch, setIsDeepSearch] = useState(false);
  const [isNoResults, setIsNoResults] = useState(false);
  const [documentToDelete, setDocumentToDelete] =
    useState<DocumentTableItem | null>(null);

  // Preview modal states
  const [isMiniPreviewOpen, setIsMiniPreviewOpen] = useState(false);
  const [isFullPreviewOpen, setIsFullPreviewOpen] = useState(false);
  const [isFullScale, setIsFullScale] = useState(false);
  const [previewDocument, setPreviewDocument] = useState<DeepSearchData | null>(null);

  // Pagination state
  const [deepCurrentPage, setDeepCurrentPage] = useState(1);

  // Calculate pagination values
  const dtotalResults = allSearchResults.length;
  const dTotalPages = Math.ceil(dtotalResults / 10);
  const dStartIndex = (deepCurrentPage - 1) * 10;
  const dEndIndex = dStartIndex + 10;

  // Document service instance
  const [documentService] = useState(() => new DocumentService());

  // Use sorting hook for enhanced sorting functionality
  const {
    sortBy: sortField,
    sortOrder,
    handleSort: handleSortChange,
    handleSortOrderToggle,
    sortDocuments,
  } = useSorting({
    initialSortField: 'date',
    initialSortOrder: 'desc',
  });

  // User documents from hook - auto-load enabled for all user documents
  const {
    totalPages,
    startIndex,
    endIndex,
    currentPage,
    totalItems,
    itemsPerPage,
    loading,
    documents: rawDocuments,
    filteredDocuments: userFilteredDocuments,
    refresh,
    searchTerm,
    setSearchTerm,
    setItemsPerPage,
    handlePageChange,
    getDocumentById
  } = useAllUserDocuments({
    autoLoad: true,
  });

  const {getKnowledgeBaseIDs,getKnowledgeBaseByIDs} = useKnowledgeBase();

  const { executeSearch } = useDeepSearch();

  // Sort the documents using the SortingService
  const documents = useMemo(() => {
    return sortDocuments(rawDocuments);
  }, [rawDocuments, sortDocuments]);

  // Wrapper: map legacy/UI keys to SortingService SortField
  const handleSortByString = (sortBy: string) => {
    type SortFieldUI =
      | 'name'
      | 'date'
      | 'file_size'
      | 'file_type'
      | 'updated_at';
    const mapped: SortFieldUI = (() => {
      switch (sortBy) {
        case 'size':
          return 'file_size';
        case 'type':
          return 'file_type';
        case 'lastUpdated':
          return 'updated_at';
        case 'name':
        case 'date':
        case 'file_size':
        case 'file_type':
        case 'updated_at':
          return sortBy as SortFieldUI;
        default:
          return 'date';
      }
    })();
    handleSortChange(mapped);
  };

  // Create a wrapper for page change that also resets selected document
  const handlePageChangeWithReset = (page: number) => {
    setSelectedDocument(null); // Reset selected document when page changes
    setSelectedDocuments([]); // Reset selected documents when page changes
    handlePageChange(page);
  };

  const {
    // State
    selectedDocument,
    selectedDocuments,
    activeTab,

    // Handlers
    setSelectedDocument,
    setSelectedDocuments,
    handleClearSelection,
  } = useDocumentsManagement();

  // Create wrapper functions for selection that use correct startIndex (0-based)
  const handleSelectAllWithCorrectIndex = () => {
    const correctStartIndex = startIndex - 1; // Convert from 1-based to 0-based
    const currentPageIndices = documents.map(
      (_: Document, index: number) => correctStartIndex + index,
    );

    if (
      selectedDocuments.length === currentPageIndices.length &&
      currentPageIndices.every((index: number) =>
        selectedDocuments.includes(index),
      )
    ) {
      const filteredSelection = selectedDocuments.filter(
        (index) => !currentPageIndices.includes(index),
      );
      setSelectedDocuments(filteredSelection);
    } else {
      const newSelection = [
        ...new Set([...selectedDocuments, ...currentPageIndices]),
      ];
      setSelectedDocuments(newSelection);
    }
  };

  const handleSelectDocumentWithCorrectIndex = (
    pageIndex: number,
    event: React.ChangeEvent<HTMLInputElement>,
  ) => {
    event.stopPropagation();
    const correctStartIndex = startIndex - 1; // Convert from 1-based to 0-based
    const actualIndex = correctStartIndex + pageIndex;

    if (selectedDocuments.includes(actualIndex)) {
      setSelectedDocuments(selectedDocuments.filter((i) => i !== actualIndex));
    } else {
      setSelectedDocuments([...selectedDocuments, actualIndex]);
    }
  };

  // Calculate selection states for current page
  const correctStartIndex = startIndex - 1; // Convert from 1-based to 0-based
  const currentPageIndices = documents.map(
    (_, index) => correctStartIndex + index,
  );
  const selectedInCurrentPage = selectedDocuments.filter((index) =>
    currentPageIndices.includes(index),
  );

  const isAllSelectedCorrected =
    currentPageIndices.length > 0 &&
    selectedInCurrentPage.length === currentPageIndices.length;
  const isIndeterminateCorrected =
    selectedInCurrentPage.length > 0 &&
    selectedInCurrentPage.length < currentPageIndices.length;

  // Handle document click for detail view
  const handleDocumentClick = (absoluteIndex: number) => {
    // Convert absolute index to page-relative index for display
    // Note: startIndex from hook is 1-based, absoluteIndex is 0-based
    const pageRelativeIndex = absoluteIndex - (startIndex - 1);
    setSelectedDocument(pageRelativeIndex);
    handleDocumentPreview(pageRelativeIndex);
  };

  const adaptedDocuments = documents.map((doc: Document) =>
    adaptDocumentToTableFormat(doc),
  );

  // Delete functions
  const handleSingleDocumentDelete = async (
    documentItem: DocumentTableItem,
  ) => {
    try {
      setLoading(true);
      // Find the original document by name to get the ID
      const originalDoc = documents.find(
        (doc) => doc.name === documentItem.name,
      );
      if (!originalDoc) {
        throw new Error('Document not found');
      }

      await documentService.deleteDocument(originalDoc.id);

      // Close modal and refresh data
      setIsDeleteModalOpen(false);
      setDocumentToDelete(null);

      // Refresh documents using hook's refresh function
      await refresh();
    } catch (error) {
      console.error('[DocumentsPage] Error deleting document:', error);
      alert('Failed to delete document. Please try again.');
    } finally {
      setLoading(false);
    }
  };

  const handleNomalSearch = async (search: string) => {
    setSearchQuery(search);
    setSearchTerm(search);
  };

  const handleBulkDocumentDelete = async (selectedIndices: number[]) => {
    try {
      setLoading(true);

      // selectedIndices are absolute indices from the filteredDocuments
      // But we need to map them to the actual documents array
      const documentIds: string[] = [];
      selectedIndices.forEach((absoluteIndex) => {
        // Find the document from userFilteredDocuments
        const documentAtIndex = userFilteredDocuments[absoluteIndex];
        if (documentAtIndex?.id) {
          documentIds.push(documentAtIndex.id);
        }
      });

      if (documentIds.length === 0) {
        throw new Error('No valid documents selected for deletion');
      }

      // Delete each document
      for (const id of documentIds) {
        await documentService.deleteDocument(id);
      }

      // Clear selection and refresh
      handleClearSelection();

      // Refresh documents using hook's refresh function
      await refresh();
    } catch (error) {
      console.error('[DocumentsPage] Error deleting documents:', error);
      alert('Failed to delete documents. Please try again.');
    } finally {
      setLoading(false);
    }
  };

  const handleDeepSearch = async () => {
    if (!searchQuery.trim()) return;
    setIsDeepSearch(true);
    setDeepSearchLoad(true);
    setIsSearching(true);
    setIsNoResults(false);
    setDeepCurrentPage(1); // Reset to first page on new search

    try {
      console.log('Searching for:', searchQuery);

      // Simulate API delay
      await new Promise((resolve) => setTimeout(resolve, 1500));

      // Use mock data for testing
      const filteredResults = mockSearchResults.filter(
        (doc) =>
          doc.title.toLowerCase().includes(searchQuery.toLowerCase()) ||
          doc.content.toLowerCase().includes(searchQuery.toLowerCase()) ||
          doc.knowledgeName?.toLowerCase().includes(searchQuery.toLowerCase()),
      );

      setAllSearchResults(filteredResults);
      setIsNoResults(filteredResults.length === 0);

      console.log('Search results:', filteredResults);

      // Original API code (commented out for testing) ห้ามลบ

      const kbId = await getKnowledgeBaseIDs().then((ids) => ids);
      const results: DeepSearchRes[] = await executeSearch({
        query: searchQuery,
        knowledge_ids: kbId,
      });

      if (!results || results.length === 0) {
        console.log('No results found');
        setIsNoResults(true);
        return;
      }

      const documentIds = await Promise.all(
        results.map(async (res: DeepSearchRes) => res.metadata.document_id),
      );
      const KBIds = await Promise.all(
        results.map(async (res: DeepSearchRes) => res.metadata.knowledge_id),
      );
      const docRes = await getDocumentById(documentIds);
      const kbRes = await getKnowledgeBaseByIDs(KBIds);

      console.log('Raw search results:', docRes);
      console.log('Knowledge Base results:', kbRes);

      // Map document and knowledge base results to search results
      const mappedResults = docRes?.map(
        (doc: Document) => {
          const knowledge = kbRes.find(
            (kb: Project) => kb.id === doc.knowledge_base_id,
          );
          return {
            id: doc.id,
            title: doc.name,
            content: doc.content || '',
            fileType: doc.file_type,
            fileSize: doc.file_size?.toString() || '0',
            fileUrl: doc.url,
            uploadDate: doc.updated_at,
            knowledgeName: knowledge ? knowledge.name : '',
            document: doc,
            // knowledgeBase: knowledge || null,
          };
        },
      );

      setSearchResults(mappedResults || []);
    } catch (error) {
      console.error('Search error:', error);
      setIsNoResults(true);
    } finally {
      setIsSearching(false);
      setDeepSearchLoad(false);
    }
  };

  const handleDeepSearchClear = () => {
    setSearchTerm('');
    setSearchQuery('');
    setSearchResults([]);
    setAllSearchResults([]);
    setIsNoResults(false);
    setIsSearching(false);
    setDeepCurrentPage(1);
    setIsDeepSearch(false);
  };

  const handleResultClick = (result: DocumentSearchResult) => {
    console.log('Document clicked:', result);
    // In real implementation, this would open the document or navigate to document detail
  };

  const handlePageChanges = (page: number) => {
    setDeepCurrentPage(page);
  };

  // Preview handlers
  const handleDocumentPreview = (index: number) => {
    if (documents && documents.length > index) {
      const document = documents[index];
      const previewData = adaptDocumentToPreviewFormat(document);
      setPreviewDocument(previewData);
      setIsMiniPreviewOpen(true);
    }
  };

  const handleExpandToFullScale = () => {
    setIsMiniPreviewOpen(false);
    setIsFullPreviewOpen(true);
    setIsFullScale(true);
  };

  const handleToggleFullScale = () => {
    setIsFullScale(!isFullScale);
  };

  const handleCloseMiniPreview = () => {
    setIsMiniPreviewOpen(false);
    setPreviewDocument(null);
  };

  const handleCloseFullPreview = () => {
    setIsFullPreviewOpen(false);
    setIsFullScale(false);
    setPreviewDocument(null);
  };

  useEffect(() => {
    setLoading(loading);
  }, [loading, setLoading]);

  // Reset selected document when search term changes
  useEffect(() => {
    setSelectedDocument(null);
    setSelectedDocuments([]); // Reset selected documents when search changes
  }, [searchTerm, setSelectedDocument, setSelectedDocuments]);

  // Update displayed results when page or results per page changes
  useEffect(() => {
    const paginatedResults = allSearchResults.slice(dStartIndex, dEndIndex);
    setSearchResults(paginatedResults);
  }, [allSearchResults, deepCurrentPage, dStartIndex, dEndIndex]);

  return (
    <div className='min-h-screen'>
      {/* Main Container with consistent responsive padding */}
      <div className='p-4 sm:p-6 lg:p-8'>
        {/* Header Section - Responsive layout */}
        <div className='mb-6 sm:mb-8'>
          <div className='flex flex-col gap-4 sm:flex-row sm:items-center sm:justify-between'>
            <DocumentsHeader />
          </div>
        </div>

        {/* Controls Section */}
        {
          !isDeepSearch && (
            
        <div className='mb-6'>
          <DocumentsControls
            sortBy={sortField}
            sortOrder={sortOrder}
            onSortChange={handleSortByString}
            onSortOrderToggle={handleSortOrderToggle}
          />
        </div>
          )
        }

        {/* Main Content Layout - Responsive grid */}

        {/* Main Content Area */}
        <div className='space-y-6 xl:col-span-3 flex justify-center w-full'>
          <DocumentsSearch
            onDeepSearchClick={handleDeepSearch}
            searchTerm={searchTerm}
            onSearchChange={handleNomalSearch}
            isDeepSearch={isDeepSearch}
            handleDeepSearchClear={handleDeepSearchClear}
          />
        </div>

        {!isDeepSearch && (
          <div className='flex gap-4 pt-4'>
            <BulkActions
              selectedDocuments={selectedDocuments}
              totalPages={totalPages}
              onDelete={() => {
                setIsDeleteModalOpen(true);
                setOptionBulkDelete(true);
              }}
              onClear={handleClearSelection}
            />

            {/* Documents List or Empty State */}
            {totalItems === 0 ? (
              <div className='mt-8 flex w-full justify-center'>
                <NoDocuments activeTab={activeTab} />
              </div>
            ) : loading ? (
              <div className='overflow-hidden rounded-lg border border-gray-200 bg-white shadow dark:border-gray-700 dark:bg-gray-800'>
                <TableSkeleton
                  rows={5}
                  columns={6}
                  showHeader={true}
                  showActions={true}
                  message='Loading documents...'
                />
              </div>
            ) : (
              <div className='w-full space-y-6'>
                <DocumentsTable
                  isOpenSync={false}
                  documents={adaptedDocuments}
                  selectedDocuments={selectedDocuments}
                  selectedDocument={selectedDocument}
                  startIndex={startIndex}
                  onDeleteDocument={(dataIndex: number) => {
                    const document = adaptedDocuments[dataIndex];
                    console.log(
                      '[DocumentsPage] Delete document clicked:',
                      document,
                    );

                    setDocumentToDelete(document);
                    setIsDeleteModalOpen(true);
                  }}
                  sortBy={sortField}
                  sortOrder={sortOrder}
                  onSort={handleSortByString}
                  onSelectAll={handleSelectAllWithCorrectIndex}
                  onSelectDocument={handleSelectDocumentWithCorrectIndex}
                  onDocumentClick={handleDocumentClick}
                  isAllSelected={isAllSelectedCorrected}
                  isIndeterminate={isIndeterminateCorrected}
                />

                <DocumentsPagination
                  currentPage={currentPage}
                  totalPages={totalPages}
                  startIndex={startIndex}
                  endIndex={endIndex}
                  totalDocuments={totalItems}
                  itemsPerPage={itemsPerPage}
                  loading={loading}
                  onPageChange={handlePageChangeWithReset}
                  onItemsPerPageChange={setItemsPerPage}
                />
              </div>
            )}
          </div>
        )}

        {isDeepSearch && (
          <DeepSearchLayout
            className='pt-4'
            searchQuery={searchQuery}
            searchResults={searchResults}
            loading={deepSearchLoad}
            isSearching={isSearching}
            isNoResults={isNoResults}
            onResultClick={handleResultClick}
            currentPage={deepCurrentPage}
            totalPages={dTotalPages}
            resultsPerPage={10}
            totalResults={dtotalResults}
            onPageChange={handlePageChanges}
          />
        )}
      </div>

      <DeleteConfirmModal
        isOpen={isDeleteModalOpen}
        onClose={() => {
          setIsDeleteModalOpen(false);
          setOptionBulkDelete(false);
        }}
        onConfirm={async () => {
          if (documentToDelete) {
            console.log(
              '[DocumentsPage] Confirm delete document:',
              documentToDelete,
            );
            if (optionBulkDelete) {
              await handleBulkDocumentDelete(selectedDocuments);
            } else {
              await handleSingleDocumentDelete(documentToDelete);
            }

            setIsDeleteModalOpen(false);
            setOptionBulkDelete(false);
          }
        }}
      />

      {/* Preview Modals */}
      {previewDocument && (
        <>
          <MiniDocumentPreview
            document={previewDocument}
            isOpen={isMiniPreviewOpen}
            onClose={handleCloseMiniPreview}
            onExpandToFullScale={handleExpandToFullScale}
          />
          <DocumentPreview
            document={previewDocument}
            isOpen={isFullPreviewOpen}
            onClose={handleCloseFullPreview}
            isFullScale={isFullScale}
            onToggleFullScale={handleToggleFullScale}
          />
        </>
      )}
    </div>
  );
}<|MERGE_RESOLUTION|>--- conflicted
+++ resolved
@@ -8,11 +8,7 @@
   DocumentsSearch,
   DocumentsTable,
   NoDocuments,
-<<<<<<< HEAD
-  TableSkeleton,
-  UploadDocument,
-=======
->>>>>>> c504e725
+  TableSkeleton
 } from '@/components';
 import {
   DeepSearchLayout,
