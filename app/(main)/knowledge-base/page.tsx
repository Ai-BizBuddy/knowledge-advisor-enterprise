'use client';

import { KnowledgeBaseCard, PageHeader } from '@/components';
import CreateKnowledgeBaseModal from '@/components/createKnowledgeBaseModal';
import DeleteConfirmModal from '@/components/deleteConfirmModal';
import KnowledgeBasePagination from '@/components/knowledgeBasePagination';
import KnowledgeBaseSearch from '@/components/knowledgeBaseSearch';
import { useKnowledgeBase } from '@/hooks/useKnowledgeBase';
<<<<<<< HEAD
=======
import { Button, HelperText, Spinner } from 'flowbite-react';
>>>>>>> 6fca79ba
import { useEffect, useState } from 'react';
import Loading from './loading';

export default function KnowledgeBase() {
  const [openModal, setOpenModal] = useState(false);
  const [deleteModal, setDeleteModal] = useState(false);
  const [knowledgeBaseToDelete, setKnowledgeBaseToDelete] = useState<
    string | null
  >(null);

  const {
    // State
    projects,
    loading,
    searchTerm,

    // Pagination
    currentPage,
    totalPages,
    startIndex,
    endIndex,
    totalItems,

    initialLoad,
    handlePageChange,
    handleKnowledgeBaseClick,
    handleKnowledgeBaseDelete,
    searchKnowledgeBases,
    createKnowledgeBase,
  } = useKnowledgeBase();


  const formatUpdatedTime = (updatedAt: string) => {
    const date = new Date(updatedAt);
    return date.toLocaleDateString('en-US', {
      year: 'numeric',
      month: 'short',
      day: 'numeric',
    });
  };

  const handleKnowledgeBaseSearch = async (query: string) => {
    await searchKnowledgeBases(query);
  };

  // Handle delete confirmation
  const handleDeleteClick = (id: string) => {
    setKnowledgeBaseToDelete(id);
    setDeleteModal(true);
  };

  const handleConfirmDelete = async () => {
    if (knowledgeBaseToDelete) {
      try {
        await handleKnowledgeBaseDelete(knowledgeBaseToDelete);
        // Reload the data after successful deletion
        await initialLoad();
        setDeleteModal(false);
        setKnowledgeBaseToDelete(null);
      } catch (error) {
        console.error('Failed to delete knowledge base:', error);
        setDeleteModal(false);
        setKnowledgeBaseToDelete(null);
      }
    }
  };

  const handleCancelDelete = () => {
    setDeleteModal(false);
    setKnowledgeBaseToDelete(null);
  };

  // Initialize data on component mount
  useEffect(() => {
    initialLoad();
  }, [initialLoad]);

  return (
    <div className='h-full '>
      {/* Main Container with consistent responsive padding */}
      <div className='p-4 sm:p-6 lg:p-8'>
        {/* Page Header */}
        <div className='mb-6 sm:mb-8'>
          <PageHeader
            title='Knowledge Base'
            subtitle='Manage your enterprise knowledge repositories'
          />
        </div>

        {/* Search and Filter Section */}
        <div className='mb-6 space-y-4 sm:mb-8'>
          {/* Search Bar */}
          <div className='flex flex-col gap-4 sm:flex-row sm:items-center sm:justify-between'>
            <div className='flex-1 sm:max-w-md'>
              <KnowledgeBaseSearch
                searchTerm={searchTerm}
                onSearchChange={handleKnowledgeBaseSearch}
                placeholder='Search knowledge bases'
              />
            </div>
            <div>
              <Button
                onClick={() => setOpenModal(true)}
                className='inline-flex items-center gap-2 rounded-lg bg-blue-600 px-4 py-2 text-sm font-medium text-white hover:bg-blue-700'
              >
                <svg
                  className='h-4 w-4'
                  fill='none'
                  stroke='currentColor'
                  viewBox='0 0 24 24'
                >
                  <path
                    strokeLinecap='round'
                    strokeLinejoin='round'
                    strokeWidth={2}
                    d='M12 4v16m8-8H4'
                  />
                </svg>
                Create Knowledge Base
              </Button>
            </div>
          </div>

          {/* Tabs Section */}
          {/* <div className='rounded-lg border border-gray-200 bg-white p-4 shadow-sm dark:border-gray-700 dark:bg-gray-800'>
            <Tabs
              currentTab={selectedTab}
              tabList={tabList.map((tab) => `${tab.label}`)}
              onTabChange={(value) => {
                // Extract the tab name without the count
                const tabName = value.split(' (')[0];
                handleTabSelect(tabName);
              }}
            />
          </div> */}
        </div>

        {/* Content Area */}
        {loading ? (
          /* Loading State with LoadingCard */
<<<<<<< HEAD
          <Loading />
=======
          <div className='flex h-100 items-center justify-center space-y-6'>
            <div className='gap-1 text-center'>
              <Spinner className='m-4' />
              <HelperText>Loading knowledge bases...</HelperText>
            </div>
          </div>
>>>>>>> 6fca79ba
        ) : projects.length > 0 ? (
          <div className='space-y-6'>
            {/* Knowledge Base Cards Grid */}
            <div className='grid grid-cols-1 gap-6 sm:grid-cols-2 lg:grid-cols-3 xl:grid-cols-5'>
              {projects.map((kb) => (
                <KnowledgeBaseCard
                  key={kb.id}
                  isActive={kb.is_active}
                  title={kb.name}
                  detail={kb.description}
                  updated={`Updated ${formatUpdatedTime(kb.updated_at || kb.created_at)}`}
                  onDelete={() => handleDeleteClick(kb.id)}
                  onDetail={() => {
                    handleKnowledgeBaseClick(kb.id);
                  }}
                />
              ))}
            </div>

            {/* Pagination */}
            <KnowledgeBasePagination
              currentPage={currentPage}
              totalPages={totalPages}
              startIndex={startIndex}
              endIndex={endIndex}
              totalItems={totalItems}
              onPageChange={handlePageChange}
            />
          </div>
        ) : (
          /* Empty State */
          <div className='flex min-h-[400px] flex-col items-center justify-center rounded-lg border-2 border-dashed border-gray-300 bg-gray-50 p-8 text-center dark:border-gray-600 dark:bg-gray-800'>
            <svg
              className='mx-auto h-12 w-12 text-gray-400 dark:text-gray-500'
              fill='none'
              stroke='currentColor'
              viewBox='0 0 24 24'
            >
              <path
                strokeLinecap='round'
                strokeLinejoin='round'
                strokeWidth={1}
                d='M9 12h6m-6 4h6m2 5H7a2 2 0 01-2-2V5a2 2 0 012-2h5.586a1 1 0 01.707.293l5.414 5.414a1 1 0 01.293.707V19a2 2 0 01-2 2z'
              />
            </svg>
            <h3 className='mt-4 text-lg font-medium text-gray-900 dark:text-white'>
              No knowledge bases found
            </h3>
            <p className='mt-2 text-sm text-gray-500 dark:text-gray-400'>
              {searchTerm
                ? `No knowledge bases match your search "${searchTerm}"`
                : 'Get started by creating your first knowledge base.'}
            </p>
            {!searchTerm && (
              <button
                onClick={() => setOpenModal(true)}
                className='mt-4 inline-flex items-center gap-2 rounded-lg bg-blue-600 px-4 py-2 text-sm font-medium text-white hover:bg-blue-700'
              >
                <svg
                  className='h-4 w-4'
                  fill='none'
                  stroke='currentColor'
                  viewBox='0 0 24 24'
                >
                  <path
                    strokeLinecap='round'
                    strokeLinejoin='round'
                    strokeWidth={2}
                    d='M12 4v16m8-8H4'
                  />
                </svg>
                Create Knowledge Base
              </button>
            )}
          </div>
        )}

        {/* Create Knowledge Base Modal */}
        <CreateKnowledgeBaseModal
          isOpen={openModal}
          onClose={() => setOpenModal(false)}
          onSubmit={async (data) => {
            try {
              await createKnowledgeBase(data);
              setOpenModal(false);
              // Force reload to show the new knowledge base
              await initialLoad();
            } catch (error) {
              console.error('Failed to create knowledge base:', error);
              // TODO: Add toast notification for error
            }
          }}
        />

        {/* Delete Confirmation Modal */}
        <DeleteConfirmModal
          isOpen={deleteModal}
          onClose={handleCancelDelete}
          onConfirm={handleConfirmDelete}
        />
      </div>
    </div>
  );
}<|MERGE_RESOLUTION|>--- conflicted
+++ resolved
@@ -6,10 +6,7 @@
 import KnowledgeBasePagination from '@/components/knowledgeBasePagination';
 import KnowledgeBaseSearch from '@/components/knowledgeBaseSearch';
 import { useKnowledgeBase } from '@/hooks/useKnowledgeBase';
-<<<<<<< HEAD
-=======
-import { Button, HelperText, Spinner } from 'flowbite-react';
->>>>>>> 6fca79ba
+import { Button } from 'flowbite-react';
 import { useEffect, useState } from 'react';
 import Loading from './loading';
 
@@ -150,16 +147,7 @@
         {/* Content Area */}
         {loading ? (
           /* Loading State with LoadingCard */
-<<<<<<< HEAD
           <Loading />
-=======
-          <div className='flex h-100 items-center justify-center space-y-6'>
-            <div className='gap-1 text-center'>
-              <Spinner className='m-4' />
-              <HelperText>Loading knowledge bases...</HelperText>
-            </div>
-          </div>
->>>>>>> 6fca79ba
         ) : projects.length > 0 ? (
           <div className='space-y-6'>
             {/* Knowledge Base Cards Grid */}
