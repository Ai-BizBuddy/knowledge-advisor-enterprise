--- conflicted
+++ resolved
@@ -3,15 +3,12 @@
   AppLoading,
   BotTypingBubble,
   ChatCard,
+  ChatHistoryList,
   DocumentsPagination,
   DocumentsSearch,
   DocumentsTable,
-<<<<<<< HEAD
   TableSkeleton,
-  UploadDocument,
-=======
   UploadDocument
->>>>>>> c504e725
 } from '@/components';
 import { UserManagementTab } from '@/components/knowledgeBaseUsers';
 import { useLoading } from '@/contexts/LoadingContext';
@@ -22,6 +19,7 @@
 import Image from 'next/image';
 import { useParams, useRouter } from 'next/navigation';
 import { useEffect, useRef, useState } from 'react';
+import type { ChatSession } from '@/services/DashboardService';
 
 // Interface that matches what DocumentsTable expects (temporarily for compatibility)
 interface DocumentTableItem {
@@ -282,9 +280,10 @@
     }
   };
 
-<<<<<<< HEAD
   const handleLoadChatSession = (session: ChatSession) => {
-    setMessages(session.messages);
+    // ChatSession doesn't have messages property - need to fetch messages separately
+    // For now, create a new chat session since we don't have the messages
+    createNewChat();
     setOpenHistory(false);
   };
 
@@ -299,9 +298,6 @@
 
   // Show error state if knowledge base not found or error occurred
   if (knowledgeBaseError || !knowledgeBase) {
-=======
-  if (!knowledgeBase) {
->>>>>>> c504e725
     return (
       <div className='min-h-screen p-3 sm:p-6 lg:p-8'>
         <div className='flex min-h-[400px] flex-col items-center justify-center rounded-lg border-2 border-dashed border-gray-300 bg-gray-50 p-8 text-center dark:border-gray-600 dark:bg-gray-800'>
@@ -740,7 +736,6 @@
       )}
 
       {/* Modals */}
-<<<<<<< HEAD
       {isUploadModalOpen && (
         <UploadDocument
           isOpen={isUploadModalOpen}
@@ -756,15 +751,6 @@
         isOpen={openHistory}
         onClose={() => setOpenHistory(false)}
         onLoadSession={handleLoadChatSession}
-=======
-      <UploadDocument
-        isOpen={isUploadModalOpen}
-        onClose={() => {
-          setIsUploadModalOpen(false);
-          // Refresh documents list to show newly uploaded files
-          refresh();
-        }}
->>>>>>> c504e725
       />
     </div>
   );
