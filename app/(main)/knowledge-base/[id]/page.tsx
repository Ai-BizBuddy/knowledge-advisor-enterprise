"use client";
<<<<<<< HEAD

import { useParams } from "next/navigation";
import { Card } from "flowbite-react";

// Client component version of the dynamic KB detail page.
// We rely on useParams instead of receiving params as a Promise.
export default function KnowledgeBaseDetailPage() {
  const params = useParams<{ id: string }>();
  const idValue = Array.isArray(params?.id) ? params.id[0] : params?.id;

  return (
    <div className="p-6">
      <Card>
        <h1 className="text-2xl font-bold text-gray-900 dark:text-white">
          Knowledge Base Details
        </h1>
        <p className="text-gray-600 dark:text-gray-400">
          Knowledge Base ID: {idValue || "Unknown"}
        </p>
        <div className="mt-4">
          <p className="text-gray-500 dark:text-gray-400">
            This page is under development. Knowledge base management features
            will be implemented here.
          </p>
        </div>
      </Card>
=======
import {
  DocumentsSearch,
  DocumentsTable,
  DocumentsPagination,
  UploadDocument,
  BotTypingBubble,
  ChatCard,
  ChatHistoryList,
} from "@/components";
import { Breadcrumb, BreadcrumbItem, Button } from "flowbite-react";
import { useState, useEffect } from "react";
import { useDocumentsManagement } from "@/hooks";
import { useRouter, useParams } from "next/navigation";
import { useLoading } from "@/contexts/LoadingContext";
import { getKnowledgeBaseById, formatStatus } from "@/data/knowledgeBaseData";
import { KnowledgeBaseData } from "@/data/knowledgeBaseData";

export default function KnowledgeBaseDetail() {
  const router = useRouter();
  const params = useParams();
  const { setLoading } = useLoading();

  const [currentTab, setCurrentTabs] = useState("Documents");
  const [openHistory, setOpenHistory] = useState(false);
  const [isUploadModalOpen, setIsUploadModalOpen] = useState(false);
  const [message, setMessage] = useState("");
  const [knowledgeBase, setKnowledgeBase] = useState<KnowledgeBaseData | null>(
    null,
  );

  const tabsList = ["Documents", "Chat Assistant"];

  // Get knowledge base data on component mount
  useEffect(() => {
    if (params.id) {
      const kb = getKnowledgeBaseById(params.id as string);
      setKnowledgeBase(kb || null);
    }
    setLoading(false);
  }, [params.id, setLoading]);

  const {
    // State
    selectedDocument,
    selectedDocuments,
    searchTerm,
    sortBy,
    sortOrder,
    currentPage,

    // Data
    documents,
    paginatedDocuments,
    totalPages,
    startIndex,
    endIndex,

    // Selection states
    isAllSelected,
    isIndeterminate,

    // Handlers
    setSelectedDocument,
    setSearchTerm,
    handleSort,
    handlePageChange,
    handleSelectAll,
    handleSelectDocument,
    handleClearSelection,
  } = useDocumentsManagement();

  const handleBackButtonClick = () => {
    setLoading(true);
    router.push("/knowledge-base");
  };

  if (!knowledgeBase) {
    return (
      <div className="min-h-screen p-3 sm:p-6 lg:p-8">
        <div className="flex min-h-[400px] flex-col items-center justify-center rounded-lg border-2 border-dashed border-gray-300 bg-gray-50 p-8 text-center dark:border-gray-600 dark:bg-gray-800">
          <svg
            className="mx-auto h-12 w-12 text-gray-400 dark:text-gray-500"
            fill="none"
            stroke="currentColor"
            viewBox="0 0 24 24"
          >
            <path
              strokeLinecap="round"
              strokeLinejoin="round"
              strokeWidth={1}
              d="M9 12h6m-6 4h6m2 5H7a2 2 0 01-2-2V5a2 2 0 012-2h5.586a1 1 0 01.707.293l5.414 5.414a1 1 0 01.293.707V19a2 2 0 01-2 2z"
            />
          </svg>
          <h3 className="mt-4 text-lg font-medium text-gray-900 dark:text-white">
            Knowledge Base Not Found
          </h3>
          <p className="mt-2 text-sm text-gray-500 dark:text-gray-400">
            The knowledge base you&apos;re looking for doesn&apos;t exist or has
            been removed.
          </p>
          <button
            onClick={handleBackButtonClick}
            className="mt-4 inline-flex items-center gap-2 rounded-lg bg-blue-600 px-4 py-2 text-sm font-medium text-white hover:bg-blue-700"
          >
            Back to Knowledge Bases
          </button>
        </div>
      </div>
    );
  }

  return (
    <div className="min-h-screen p-3 sm:p-6 lg:p-8">
      {/* Header Section */}
      <div className="mb-4 sm:mb-6">
        <Breadcrumb
          aria-label="Breadcrumb"
          className="flex items-center gap-3 sm:gap-4"
        >
          <BreadcrumbItem href="/knowledge-base">Knowledge Base</BreadcrumbItem>
          <BreadcrumbItem>{knowledgeBase.name}</BreadcrumbItem>
        </Breadcrumb>
        <div className="flex items-center gap-3 pt-5 sm:gap-4">
          {/* Title Section */}
          <div className="min-w-0 flex-1">
            <div className="mb-2 flex items-center gap-3">
              <h1 className="text-xl font-bold text-gray-900 sm:text-2xl dark:text-white">
                {knowledgeBase.name}
              </h1>
              <span
                className={`inline-flex items-center rounded-full px-2.5 py-0.5 text-xs font-medium ${
                  knowledgeBase.status === 1
                    ? "bg-green-100 text-green-800 dark:bg-green-900 dark:text-green-300"
                    : knowledgeBase.status === 2
                      ? "bg-yellow-100 text-yellow-800 dark:bg-yellow-900 dark:text-yellow-300"
                      : "bg-gray-100 text-gray-800 dark:bg-gray-900 dark:text-gray-300"
                }`}
              >
                {formatStatus(knowledgeBase.status)}
              </span>
            </div>
            <p className="mt-1 text-sm text-gray-600 sm:text-base dark:text-gray-400">
              {knowledgeBase.description}
            </p>
          </div>
        </div>
      </div>

      {/* Tab Navigation */}
      <div className="mb-6 flex justify-between overflow-hidden">
        <div className="flex items-center gap-4">
          <span className="text-sm font-medium text-gray-900 dark:text-gray-300">
            Select Tab:
          </span>
          {tabsList.map((tab) => (
            <div className="me-4 flex items-center" key={tab}>
              <input
                id={`inline-${tab}-radio`}
                type="radio"
                value={tab}
                checked={currentTab === tab}
                onChange={() => setCurrentTabs(tab)}
                name="inline-radio-group"
                className="h-4 w-4 border-gray-300 bg-gray-100 text-blue-600 focus:ring-2 focus:ring-blue-500 dark:border-gray-600 dark:bg-gray-700 dark:ring-offset-gray-800 dark:focus:ring-blue-600"
              />
              <label
                htmlFor={`inline-${tab}-radio`}
                className="ms-2 text-sm font-medium text-gray-900 dark:text-gray-300"
              >
                {tab}
              </label>
            </div>
          ))}
        </div>
        {currentTab === "Chat Assistant" && (
          <div className="flex flex-col gap-2 sm:flex-row">
            <Button
              type="button"
              color="light"
              onClick={() => alert("Start new chat!")}
              className="flex items-center justify-center gap-2"
            >
              <svg
                className="h-4 w-4"
                fill="none"
                stroke="currentColor"
                strokeWidth={2}
                viewBox="0 0 24 24"
              >
                <path
                  strokeLinecap="round"
                  strokeLinejoin="round"
                  d="M12 4v16m8-8H4"
                />
              </svg>
              <span className="text-sm font-medium">New Chat</span>
            </Button>

            <Button
              type="button"
              color="light"
              onClick={() => setOpenHistory(!openHistory)}
              className="flex items-center justify-center gap-2"
            >
              <svg
                className="h-4 w-4"
                fill="none"
                stroke="currentColor"
                strokeWidth={2}
                viewBox="0 0 24 24"
              >
                <path
                  strokeLinecap="round"
                  strokeLinejoin="round"
                  d="M12 6v6h4.5m4.5 0a9 9 0 11-18 0 9 9 0 0118 0z"
                />
              </svg>
              <span className="text-sm font-medium">History</span>
            </Button>
          </div>
        )}
      </div>
      {/* Documents Tab Content */}
      {currentTab === "Documents" && (
        <div className="space-y-4 sm:space-y-6">
          {/* Search and Actions Bar */}
          <div className="flex flex-col gap-4 sm:flex-row sm:items-center sm:justify-between">
            {/* Search Section */}
            <div className="flex-1 sm:max-w-md">
              <DocumentsSearch
                searchTerm={searchTerm}
                onSearchChange={setSearchTerm}
              />
            </div>

            {/* Actions Section */}
            <div className="flex flex-wrap items-center gap-2 sm:gap-3">
              {selectedDocuments.length > 0 && (
                <>
                  <span className="text-sm font-medium text-blue-600 dark:text-blue-400">
                    {selectedDocuments.length} selected
                  </span>
                  <button
                    onClick={handleClearSelection}
                    className="rounded-lg p-2 text-blue-600 hover:bg-blue-50 focus:bg-blue-50 focus:outline-none dark:text-blue-400 dark:hover:bg-blue-900/20"
                    aria-label="Clear selection"
                  >
                    <svg
                      className="h-4 w-4"
                      fill="none"
                      stroke="currentColor"
                      strokeWidth={2}
                      viewBox="0 0 24 24"
                    >
                      <path
                        strokeLinecap="round"
                        strokeLinejoin="round"
                        d="M18 6L6 18M6 6l12 12"
                      />
                    </svg>
                  </button>
                  <button className="flex items-center gap-2 rounded-lg bg-purple-600 px-3 py-2 text-sm font-medium text-white transition-colors duration-200 hover:bg-purple-700 focus:ring-2 focus:ring-purple-500 focus:ring-offset-2 focus:outline-none sm:px-4">
                    <svg
                      className="h-4 w-4"
                      fill="none"
                      stroke="currentColor"
                      viewBox="0 0 24 24"
                    >
                      <path
                        strokeLinecap="round"
                        strokeLinejoin="round"
                        strokeWidth="2"
                        d="M4 4v5h.582m15.356 2A8.001 8.001 0 004.582 9m0 0H9m11 11v-5h-.581m0 0a8.003 8.003 0 01-15.357-2m15.357 2H15"
                      />
                    </svg>
                    <span className="hidden sm:inline">Sync to RAG</span>
                    <span className="sm:hidden">Sync</span>
                  </button>
                </>
              )}

              <button
                onClick={() => setIsUploadModalOpen(true)}
                className="flex items-center gap-2 rounded-lg bg-blue-600 px-3 py-2 text-sm font-medium text-white transition-colors duration-200 hover:bg-blue-700 focus:ring-2 focus:ring-blue-500 focus:ring-offset-2 focus:outline-none sm:px-4"
              >
                <svg
                  className="h-4 w-4 flex-shrink-0"
                  fill="none"
                  stroke="currentColor"
                  viewBox="0 0 24 24"
                >
                  <path
                    strokeLinecap="round"
                    strokeLinejoin="round"
                    strokeWidth={2}
                    d="M7 16a4 4 0 01-.88-7.903A5 5 0 1115.9 6L16 6a5 5 0 011 9.9M15 13l-3-3m0 0l-3 3m3-3v12"
                  />
                </svg>
                <span className="hidden sm:inline">Upload Documents</span>
                <span className="sm:hidden">Upload</span>
              </button>
            </div>
          </div>
          {/* Documents Table */}
          <div className="overflow-hidden rounded-lg border border-gray-200 bg-white shadow-sm dark:border-gray-700 dark:bg-gray-800">
            <DocumentsTable
              documents={paginatedDocuments}
              selectedDocuments={selectedDocuments}
              selectedDocument={selectedDocument}
              startIndex={startIndex}
              sortBy={sortBy}
              sortOrder={sortOrder}
              onSort={handleSort}
              onSelectAll={handleSelectAll}
              onSelectDocument={handleSelectDocument}
              onDocumentClick={setSelectedDocument}
              isAllSelected={isAllSelected}
              isIndeterminate={isIndeterminate}
            />
          </div>

          {/* Pagination */}
          {documents.length > 0 && (
            <div>
              <DocumentsPagination
                currentPage={currentPage}
                totalPages={totalPages}
                startIndex={startIndex}
                endIndex={endIndex}
                totalDocuments={documents.length}
                onPageChange={handlePageChange}
              />
            </div>
          )}
        </div>
      )}
      {/* Chat Assistant Tab Content */}
      {currentTab === "Chat Assistant" && (
        <div className="space-y-4 sm:space-y-6">
          {/* Chat Actions Bar */}

          {/* Chat Interface */}
          <div className="overflow-hidden rounded-lg border border-gray-200 bg-white shadow-sm dark:border-gray-700 dark:bg-gray-800">
            {/* Chat Messages Area */}
            <div className="h-[40vh] space-y-4 overflow-y-auto p-3 sm:h-[50vh] sm:p-4 lg:h-[60vh] lg:p-6">
              <div>
                <ChatCard
                  avatar="/assets/logo-ka.svg"
                  name="Bonnie Green"
                  time="11:46"
                  message="That's awesome. I think our users will really appreciate the improvements."
                  status=""
                />
              </div>
              <div className="flex justify-end">
                <ChatCard
                  avatar="https://kolhapur-police.s3.amazonaws.com/a8f0c667-0c14-4894-a36d-5441b4c6e677.jpg"
                  name="Chris Brown"
                  time="11:59"
                  isUser
                  message="Umm, I'm sorry to hear that. Can you provide any more details about the issue?"
                  status=""
                />
              </div>
              <div>
                <BotTypingBubble />
              </div>
            </div>

            {/* Message Input */}
            <div className="border-t border-gray-200 p-3 sm:p-4 lg:p-6 dark:border-gray-600">
              <form
                onSubmit={(e) => {
                  e.preventDefault();
                  if (!message.trim()) return;
                  alert(`ส่งข้อความ: ${message}`);
                  setMessage("");
                }}
                className="flex items-center gap-2 sm:gap-3"
              >
                <input
                  type="text"
                  placeholder="Type your message..."
                  className="flex-1 rounded-lg border border-gray-300 bg-white px-3 py-2 text-sm text-gray-900 transition-colors duration-200 focus:border-transparent focus:ring-2 focus:ring-blue-500 focus:outline-none sm:px-4 sm:py-2.5 sm:text-base dark:border-gray-600 dark:bg-gray-700 dark:text-gray-100 dark:placeholder-gray-400"
                  value={message}
                  onChange={(e) => setMessage(e.target.value)}
                />
                <button
                  type="submit"
                  className="flex h-10 w-10 flex-shrink-0 items-center justify-center rounded-lg bg-blue-600 text-white transition-colors duration-200 hover:bg-blue-700 focus:ring-2 focus:ring-blue-500 focus:ring-offset-2 focus:outline-none disabled:cursor-not-allowed disabled:opacity-50 sm:h-11 sm:w-11"
                  disabled={!message.trim()}
                  aria-label="Send message"
                >
                  <svg
                    className="h-4 w-4 sm:h-5 sm:w-5"
                    fill="currentColor"
                    viewBox="0 0 24 24"
                  >
                    <path d="M2.01 21L23 12 2.01 3 2 10l15 2-15 2z" />
                  </svg>
                </button>
              </form>
            </div>
          </div>
        </div>
      )}

      {/* Modals */}
      <UploadDocument
        isOpen={isUploadModalOpen}
        onClose={() => setIsUploadModalOpen(false)}
      />

      {openHistory && <ChatHistoryList onClose={() => setOpenHistory(false)} />}
>>>>>>> 1ca4d572
    </div>
  );
}<|MERGE_RESOLUTION|>--- conflicted
+++ resolved
@@ -1,32 +1,4 @@
 "use client";
-<<<<<<< HEAD
-
-import { useParams } from "next/navigation";
-import { Card } from "flowbite-react";
-
-// Client component version of the dynamic KB detail page.
-// We rely on useParams instead of receiving params as a Promise.
-export default function KnowledgeBaseDetailPage() {
-  const params = useParams<{ id: string }>();
-  const idValue = Array.isArray(params?.id) ? params.id[0] : params?.id;
-
-  return (
-    <div className="p-6">
-      <Card>
-        <h1 className="text-2xl font-bold text-gray-900 dark:text-white">
-          Knowledge Base Details
-        </h1>
-        <p className="text-gray-600 dark:text-gray-400">
-          Knowledge Base ID: {idValue || "Unknown"}
-        </p>
-        <div className="mt-4">
-          <p className="text-gray-500 dark:text-gray-400">
-            This page is under development. Knowledge base management features
-            will be implemented here.
-          </p>
-        </div>
-      </Card>
-=======
 import {
   DocumentsSearch,
   DocumentsTable,
@@ -441,7 +413,6 @@
       />
 
       {openHistory && <ChatHistoryList onClose={() => setOpenHistory(false)} />}
->>>>>>> 1ca4d572
     </div>
   );
 }