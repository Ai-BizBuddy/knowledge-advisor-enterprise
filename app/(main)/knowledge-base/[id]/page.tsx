'use client';
import {
  BotTypingBubble,
  ChatCard,
  ChatHistoryList,
<<<<<<< HEAD
  DocumentsPagination,
  DocumentsSearch,
  DocumentsTable,
  UploadDocument,
} from '@/components';
import { useLoading } from '@/contexts/LoadingContext';
import { formatStatus } from '@/data/knowledgeBaseData';
import { useAdkChat, useDocuments, useKnowledgeBase } from '@/hooks';
import { ChatSession } from '@/hooks/useChatHistory';
import { Document, Project } from '@/interfaces/Project';
import { Breadcrumb, BreadcrumbItem, Button } from 'flowbite-react';
import Image from 'next/image';
import { useParams, useRouter } from 'next/navigation';
import { useEffect, useRef, useState } from 'react';
=======
} from "@/components";
import { Breadcrumb, BreadcrumbItem, Button } from "flowbite-react";
import { useState, useEffect, useRef } from "react";
import { useAdkChat, useDocuments, useKnowledgeBase } from "@/hooks";
import { useRouter, useParams } from "next/navigation";
import { useLoading } from "@/contexts/LoadingContext";
import { formatStatus } from "@/data/knowledgeBaseData";
import { Project, Document } from "@/interfaces/Project";
import Image from "next/image";
import { ChatSession } from "@/hooks/useChatHistory";
>>>>>>> 7812beab

// Interface that matches what DocumentsTable expects (temporarily for compatibility)
interface DocumentTableItem {
  name: string;
  size: string;
  type: string;
  date: string;
  rag_status?: string;
  status: string;
  uploadedBy: string;
  avatar: string;
  project: string[];
  source: string;
  uploadDate: string;
  chunk?: number;
  syncStatus?: string;
  lastUpdated?: string;
}

// Adapter function to convert new Document interface to DocumentsTable-compatible format
const adaptDocumentToTableFormat = (doc: Document): DocumentTableItem => ({
  name: doc.name,
  size: doc.file_size
    ? `${(doc.file_size / 1024 / 1024).toFixed(1)} MB`
    : 'Unknown',
  type: doc.file_type,
  date: new Date(doc.created_at).toLocaleDateString(),
  rag_status: doc.rag_status || 'not_synced',
  status: doc.status || '',
  uploadedBy: 'User', // This field doesn't exist in new interface
  avatar: '/avatars/default.png', // Default avatar
  project: [], // This field doesn't exist in new interface
  source: doc.rag_status || 'not_synced',
  uploadDate: new Date(doc.created_at).toLocaleDateString(),
  chunk: doc.chunk_count,
  syncStatus: doc.rag_status === 'synced' ? 'Synced' : 'Not Synced',
  lastUpdated: new Date(doc.updated_at).toLocaleDateString(),
});

export default function KnowledgeBaseDetail() {
  const router = useRouter();
  const params = useParams();
  const id = params.id as string;
  const { setLoading } = useLoading();

  const [currentTab, setCurrentTabs] = useState('Documents');
  const [openHistory, setOpenHistory] = useState(false);
  const [isUploadModalOpen, setIsUploadModalOpen] = useState(false);
  const [message, setMessage] = useState('');
  const [knowledgeBase, setKnowledgeBase] = useState<Project | null>(null);

  const { getKnowledgeBase } = useKnowledgeBase();

  const tabsList = ['Documents', 'Chat Assistant'];

  // Additional state for document selection and UI
  const [selectedDocumentIndex, setSelectedDocumentIndex] = useState<number>(0);
  const [selectedDocuments, setSelectedDocuments] = useState<number[]>([]);
<<<<<<< HEAD
  const [sortBy, setSortBy] = useState('created_at');
  const [sortOrder, setSortOrder] = useState<'asc' | 'desc'>('desc');
=======
  const [sortBy, setSortBy] = useState("created_at");
  const [sortOrder, setSortOrder] = useState<"asc" | "desc">("desc");
>>>>>>> 7812beab

  // Chat scroll ref
  const chatMessagesRef = useRef<HTMLDivElement>(null);

  // Auto-scroll to bottom of chat
  const scrollToBottom = () => {
    if (chatMessagesRef.current) {
      chatMessagesRef.current.scrollTop = chatMessagesRef.current.scrollHeight;
    }
  };

  // Use the new useDocuments hook
  const {
    // State
    documents,
    currentPage,
    totalPages,
    startIndex,
    endIndex,
    searchTerm,
    totalItems,

    // Handlers
    handlePageChange,
    setSearchTerm,
    refresh,
  } = useDocuments({ knowledgeBaseId: id });

  const {
    messages,
    isTyping,
    addWelcomeMessage,
    sendMessage,
    createNewChat,
    setMessages,
  } = useAdkChat();

  // Transform documents to DocumentsTable-compatible format
  const adaptedDocuments = documents.map((doc) =>
    adaptDocumentToTableFormat(doc),
  );

  // Clear selection เมื่อ documents เปลี่ยน (เช่น search, filter)
  useEffect(() => {
    setSelectedDocuments([]);
  }, [documents.length, currentPage, searchTerm]);

  useEffect(() => {
    if (id && messages.length === 0) {
      addWelcomeMessage();
    }
  }, [id, messages.length, addWelcomeMessage]);

<<<<<<< HEAD
=======
  useEffect(() => {
    if (connectionStatus === "timeout") {
      console.warn("การเชื่อมต่อหมดเวลา ระบบจะลองใหม่อัตโนมัติ");
      // TODO: Add toast notification component
    } else if (connectionStatus === "error") {
      console.error("เกิดข้อผิดพลาดในการเชื่อมต่อ กรุณาลองใหม่");
      // TODO: Add toast notification component
    }
  }, [connectionStatus]);

>>>>>>> 7812beab
  // Auto-scroll to bottom when messages or typing status changes
  useEffect(() => {
    scrollToBottom();
  }, [messages, isTyping]);

  // Selection logic - แก้ไขให้ทำงานถูกต้องกับ pagination
  // DocumentsTable ส่ง actualIndex มาให้เรา (startIndex + pageIndex)
  const currentPageSelectedCount = selectedDocuments.filter(
    (index) => index >= startIndex && index < startIndex + documents.length,
  ).length;

  const isAllSelected =
    currentPageSelectedCount === documents.length && documents.length > 0;
  const isIndeterminate =
    currentPageSelectedCount > 0 && currentPageSelectedCount < documents.length;

  // Handle document selection by pageIndex (DocumentsTable ส่ง pageIndex มา)
  const handleSelectDocument = (pageIndex: number) => {
    // แปลง pageIndex เป็น actualIndex เพื่อให้ตรงกับสิ่งที่ DocumentsTable คาดหวัง
    const actualIndex = startIndex + pageIndex;
    console.log(
      'Toggling selection for pageIndex:',
      pageIndex,
      'actualIndex:',
      actualIndex,
    );
    setSelectedDocuments((prev) =>
      prev.includes(actualIndex)
        ? prev.filter((i) => i !== actualIndex)
        : [...prev, actualIndex],
    );
  };

  // Handle select all documents (แก้ไขให้ select เฉพาะในหน้าปัจจุบัน)
  const handleSelectAll = () => {
    if (isAllSelected) {
      setSelectedDocuments([]);
    } else {
      // สร้าง actualIndex array สำหรับหน้าปัจจุบัน
      const currentPageIndices = documents.map(
        (_, pageIndex) => startIndex + pageIndex,
      );
      setSelectedDocuments(currentPageIndices);
    }
  };

  // Clear selection เมื่อเปลี่ยนหน้า
  const handlePageChangeWithClearSelection = (page: number) => {
    setSelectedDocuments([]); // Clear selection เมื่อเปลี่ยนหน้า
    handlePageChange(page);
  };

  // Handle clear selection
  const handleClearSelection = () => {
    setSelectedDocuments([]);
  };

  // Handle sort
  const handleSort = (column: string) => {
    if (sortBy === column) {
      setSortOrder(sortOrder === 'asc' ? 'desc' : 'asc');
    } else {
      setSortBy(column);
      setSortOrder('asc');
    }
  };

  // Handle document click
  const handleDocumentTableClick = (index: number) => {
    setSelectedDocumentIndex(index);
    // You can add navigation logic here if needed
    // const documentId = documents[index]?.id;
    // if (documentId) {
    //   router.push(`/knowledge-base/${id}/documents/${documentId}`);
    // }
  };

  const handleBackButtonClick = () => {
    setLoading(true);
    router.push('/knowledge-base');
  };

  useEffect(() => {
    const fetchKnowledgeBase = async (kbId: string) => {
      const kb = await getKnowledgeBase(kbId);
      return kb;
    };

    const fetchData = async () => {
      if (id) {
        const kb = await fetchKnowledgeBase(id);
        if (!kb) {
          setKnowledgeBase(null);
          return;
        }
        setKnowledgeBase(kb);
      }
    };
    fetchData();
  }, [id, getKnowledgeBase]);

  const handleSendMessage = async () => {
    try {
      if (!message.trim()) return;

      const kbSelection = id
        ? [
            {
              id: id,
              name: knowledgeBase?.name || 'Unknown',
              selected: true,
              documentCount: 0, // This will be updated by the real-time table
            },
          ]
        : [];

      await sendMessage(message, kbSelection);
      setMessage('');

      // Small delay to ensure message is added to state, then scroll
      setTimeout(() => {
        scrollToBottom();
      }, 100);
    } catch (err) {
<<<<<<< HEAD
      console.error('[KnowledgeBaseDetail] Chat error:', err);
=======
      console.error("[KnowledgeBaseDetail] Chat error:", err);
      console.error("ไม่สามารถส่งข้อความได้ กรุณาลองใหม่");
      // TODO: Add toast notification component
>>>>>>> 7812beab
    }
  };

  const handleLoadChatSession = (session: ChatSession) => {
    setMessages(session.messages);
    setOpenHistory(false);
  };

  if (!knowledgeBase) {
    return (
      <div className='min-h-screen p-3 sm:p-6 lg:p-8'>
        <div className='flex min-h-[400px] flex-col items-center justify-center rounded-lg border-2 border-dashed border-gray-300 bg-gray-50 p-8 text-center dark:border-gray-600 dark:bg-gray-800'>
          <svg
            className='mx-auto h-12 w-12 text-gray-400 dark:text-gray-500'
            fill='none'
            stroke='currentColor'
            viewBox='0 0 24 24'
          >
            <path
              strokeLinecap='round'
              strokeLinejoin='round'
              strokeWidth={1}
              d='M9 12h6m-6 4h6m2 5H7a2 2 0 01-2-2V5a2 2 0 012-2h5.586a1 1 0 01.707.293l5.414 5.414a1 1 0 01.293.707V19a2 2 0 01-2 2z'
            />
          </svg>
          <h3 className='mt-4 text-lg font-medium text-gray-900 dark:text-white'>
            Knowledge Base Not Found
          </h3>
          <p className='mt-2 text-sm text-gray-500 dark:text-gray-400'>
            The knowledge base you&apos;re looking for doesn&apos;t exist or has
            been removed.
          </p>
          <button
            onClick={handleBackButtonClick}
            className='mt-4 inline-flex items-center gap-2 rounded-lg bg-blue-600 px-4 py-2 text-sm font-medium text-white hover:bg-blue-700'
          >
            Back to Knowledge Bases
          </button>
        </div>
      </div>
    );
  }

  return (
    <div className='min-h-screen p-3 sm:p-6 lg:p-8'>
      {/* Header Section */}
      <div className='mb-4 sm:mb-6'>
        <Breadcrumb
          aria-label='Breadcrumb'
          className='flex items-center gap-3 sm:gap-4'
        >
          <BreadcrumbItem href='/knowledge-base'>Knowledge Base</BreadcrumbItem>
          <BreadcrumbItem>{knowledgeBase.name}</BreadcrumbItem>
        </Breadcrumb>
        <div className='flex items-center gap-3 pt-5 sm:gap-4'>
          {/* Title Section */}
          <div className='min-w-0 flex-1'>
            <div className='mb-2 flex items-center gap-3'>
              <h1 className='text-xl font-bold text-gray-900 sm:text-2xl dark:text-white'>
                {knowledgeBase.name}
              </h1>
              <span
                className={`inline-flex items-center rounded-full px-2.5 py-0.5 text-xs font-medium ${
                  knowledgeBase.is_active
                    ? 'bg-green-100 text-green-800 dark:bg-green-900 dark:text-green-300'
                    : !knowledgeBase.is_active
                      ? 'bg-red-100 text-red-800 dark:bg-red-900 dark:text-red-300'
                      : 'bg-gray-100 text-gray-800 dark:bg-gray-900 dark:text-gray-300'
                }`}
              >
                {formatStatus(knowledgeBase.is_active)}
              </span>
            </div>
            <p className='mt-1 text-sm text-gray-600 sm:text-base dark:text-gray-400'>
              {knowledgeBase.description}
            </p>
          </div>
        </div>
      </div>

      {/* Tab Navigation */}
      <div className='mb-6 flex justify-between overflow-hidden'>
        <div className='flex items-center gap-4'>
          <span className='text-sm font-medium text-gray-900 dark:text-gray-300'>
            Select Tab:
          </span>
          {tabsList.map((tab) => (
            <div className='me-4 flex items-center' key={tab}>
              <input
                id={`inline-${tab}-radio`}
                type='radio'
                value={tab}
                checked={currentTab === tab}
                onChange={() => setCurrentTabs(tab)}
                name='inline-radio-group'
                className='h-4 w-4 border-gray-300 bg-gray-100 text-blue-600 focus:ring-2 focus:ring-blue-500 dark:border-gray-600 dark:bg-gray-700 dark:ring-offset-gray-800 dark:focus:ring-blue-600'
              />
              <label
                htmlFor={`inline-${tab}-radio`}
                className='ms-2 text-sm font-medium text-gray-900 dark:text-gray-300'
              >
                {tab}
              </label>
            </div>
          ))}
        </div>
        {currentTab === 'Chat Assistant' && (
          <div className='flex flex-col gap-2 sm:flex-row'>
            <Button
              type='button'
              color='light'
              onClick={() => {
                createNewChat();
              }}
              className='flex items-center justify-center gap-2'
            >
              <svg
                className='h-4 w-4'
                fill='none'
                stroke='currentColor'
                strokeWidth={2}
                viewBox='0 0 24 24'
              >
                <path
                  strokeLinecap='round'
                  strokeLinejoin='round'
                  d='M12 4v16m8-8H4'
                />
              </svg>
              <span className='text-sm font-medium'>New Chat</span>
            </Button>

            <Button
              type='button'
              color='light'
              onClick={() => setOpenHistory(!openHistory)}
              className='flex items-center justify-center gap-2'
            >
              <svg
                className='h-4 w-4'
                fill='none'
                stroke='currentColor'
                strokeWidth={2}
                viewBox='0 0 24 24'
              >
                <path
                  strokeLinecap='round'
                  strokeLinejoin='round'
                  d='M12 6v6h4.5m4.5 0a9 9 0 11-18 0 9 9 0 0118 0z'
                />
              </svg>
              <span className='text-sm font-medium'>History</span>
            </Button>
          </div>
        )}
      </div>
      {/* Documents Tab Content */}
      {currentTab === 'Documents' && (
        <div className='space-y-4 sm:space-y-6'>
          {/* Search and Actions Bar */}
          <div className='flex flex-col gap-4 sm:flex-row sm:items-center sm:justify-between'>
            {/* Search Section */}
            <div className='flex-1 sm:max-w-md'>
              <DocumentsSearch
                searchTerm={searchTerm}
                onSearchChange={setSearchTerm}
              />
            </div>

            {/* Actions Section */}
            <div className='flex flex-wrap items-center gap-2 sm:gap-3'>
              {selectedDocuments.length > 0 && (
                <>
                  <span className='text-sm font-medium text-blue-600 dark:text-blue-400'>
                    {currentPageSelectedCount} of {documents.length} selected
                    (current page)
                  </span>
                  <button
                    onClick={handleClearSelection}
                    className='rounded-lg p-2 text-blue-600 hover:bg-blue-50 focus:bg-blue-50 focus:outline-none dark:text-blue-400 dark:hover:bg-blue-900/20'
                    aria-label='Clear selection'
                  >
                    <svg
                      className='h-4 w-4'
                      fill='none'
                      stroke='currentColor'
                      strokeWidth={2}
                      viewBox='0 0 24 24'
                    >
                      <path
                        strokeLinecap='round'
                        strokeLinejoin='round'
                        d='M18 6L6 18M6 6l12 12'
                      />
                    </svg>
                  </button>
                  <button className='flex items-center gap-2 rounded-lg bg-purple-600 px-3 py-2 text-sm font-medium text-white transition-colors duration-200 hover:bg-purple-700 focus:ring-2 focus:ring-purple-500 focus:ring-offset-2 focus:outline-none sm:px-4'>
                    <svg
                      className='h-4 w-4'
                      fill='none'
                      stroke='currentColor'
                      viewBox='0 0 24 24'
                    >
                      <path
                        strokeLinecap='round'
                        strokeLinejoin='round'
                        strokeWidth='2'
                        d='M4 4v5h.582m15.356 2A8.001 8.001 0 004.582 9m0 0H9m11 11v-5h-.581m0 0a8.003 8.003 0 01-15.357-2m15.357 2H15'
                      />
                    </svg>
                    <span className='hidden sm:inline'>Sync to RAG</span>
                    <span className='sm:hidden'>Sync</span>
                  </button>
                </>
              )}

              <button
                onClick={() => setIsUploadModalOpen(true)}
                className='flex items-center gap-2 rounded-lg bg-blue-600 px-3 py-2 text-sm font-medium text-white transition-colors duration-200 hover:bg-blue-700 focus:ring-2 focus:ring-blue-500 focus:ring-offset-2 focus:outline-none sm:px-4'
              >
                <svg
                  className='h-4 w-4 flex-shrink-0'
                  fill='none'
                  stroke='currentColor'
                  viewBox='0 0 24 24'
                >
                  <path
                    strokeLinecap='round'
                    strokeLinejoin='round'
                    strokeWidth={2}
                    d='M7 16a4 4 0 01-.88-7.903A5 5 0 1115.9 6L16 6a5 5 0 011 9.9M15 13l-3-3m0 0l-3 3m3-3v12'
                  />
                </svg>
                <span className='hidden sm:inline'>Upload Documents</span>
                <span className='sm:hidden'>Upload</span>
              </button>
            </div>
          </div>
          {/* Documents Table */}
          <div className='overflow-hidden rounded-lg border border-gray-200 bg-white shadow-sm dark:border-gray-700 dark:bg-gray-800'>
            <DocumentsTable
              documents={adaptedDocuments}
              selectedDocuments={selectedDocuments}
              selectedDocument={selectedDocumentIndex}
              startIndex={startIndex}
              sortBy={sortBy}
              sortOrder={sortOrder}
              onSort={handleSort}
              onSelectAll={handleSelectAll}
              onSelectDocument={handleSelectDocument}
              onDocumentClick={handleDocumentTableClick}
              onDeleteDocument={() => alert("Delete")}
              isAllSelected={isAllSelected}
              isIndeterminate={isIndeterminate}
            />
          </div>

          {/* Pagination */}
          {documents.length > 0 && (
            <div>
              <DocumentsPagination
                currentPage={currentPage}
                totalPages={totalPages}
                startIndex={startIndex}
                endIndex={endIndex}
                totalDocuments={totalItems}
                onPageChange={handlePageChangeWithClearSelection}
              />
            </div>
          )}
        </div>
      )}
      {/* Chat Assistant Tab Content */}
      {currentTab === 'Chat Assistant' && (
        <div className='space-y-4 sm:space-y-6'>
          {/* Chat Actions Bar */}

          {/* Chat Interface */}
          <div className='flex h-[70vh] flex-col overflow-hidden rounded-lg border border-gray-200 bg-gray-50 shadow-sm dark:border-gray-700 dark:bg-gray-900'>
            {/* Chat Messages Area */}
            <div
              ref={chatMessagesRef}
              className='chat-scroll-container width-full flex-1 space-y-2 overflow-y-auto p-4'
            >
              {messages.length === 0 && (
                <div className='flex h-full flex-col items-center justify-center py-12 text-center'>
                  <div className='mb-4'>
                    <Image
                      src='/assets/logo-ka.svg'
                      width={64}
                      height={64}
                      alt='Knowledge Assistant'
                      className='mx-auto opacity-50'
                    />
                  </div>
                  <h3 className='mb-2 text-lg font-medium text-gray-900 dark:text-white'>
                    เริ่มต้นการสนทนากับ Knowledge Assistant
                  </h3>
                  <p className='max-w-md text-sm text-gray-500 dark:text-gray-400'>
                    ถามคำถามเกี่ยวกับเอกสารใน Knowledge Base นี้
                    ฉันจะช่วยหาข้อมูลและตอบคำถามของคุณ
                  </p>
                </div>
              )}

              {messages.map((message, index) => {
                if (message.type === 'user') {
                  return (
                    <ChatCard
                      key={index}
                      avatar=''
                      name='User'
                      time=''
                      isUser
                      message={message.content}
                      status=''
                    />
                  );
                }
                if (message.type === 'assistant') {
                  return (
                    <ChatCard
                      key={index}
                      avatar='/assets/logo-ka.svg'
                      name='Knowledge Assistant'
                      time=''
                      message={message.content}
                      status=''
                    />
                  );
                }
              })}

              {isTyping && <BotTypingBubble />}
            </div>

            {/* Message Input */}
            <div className='width-full border-t border-gray-200 bg-white p-4 dark:border-gray-600 dark:bg-gray-800'>
              <form
                onSubmit={async (e) => {
                  e.preventDefault();
                  if (!message.trim()) return;
                  await handleSendMessage();
                }}
                className='flex items-end gap-3'
              >
                <div className='flex-1'>
                  <textarea
                    ref={(textarea) => {
                      if (textarea) {
                        textarea.style.height = 'auto';
                        textarea.style.height =
                          Math.min(textarea.scrollHeight, 120) + 'px';
                      }
                    }}
                    placeholder='พิมพ์ข้อความของคุณที่นี่...'
                    className='auto-resize-textarea focus:ring-opacity-25 block w-full resize-none rounded-lg border border-gray-300 bg-white px-4 py-3 text-sm text-gray-900 transition-colors duration-200 focus:border-blue-500 focus:ring-2 focus:ring-blue-500 focus:outline-none dark:border-gray-600 dark:bg-gray-700 dark:text-gray-100 dark:placeholder-gray-400'
                    value={message}
                    onChange={(e) => {
                      setMessage(e.target.value);
                      // Auto-resize textarea
                      e.target.style.height = 'auto';
                      e.target.style.height =
                        Math.min(e.target.scrollHeight, 120) + 'px';
                    }}
                    onKeyDown={(e) => {
                      if (e.key === 'Enter' && !e.shiftKey) {
                        e.preventDefault();
                        if (message.trim()) {
                          handleSendMessage();
                        }
                      }
                    }}
                    rows={1}
                    style={{
                      minHeight: '44px',
                      maxHeight: '120px',
                    }}
                  />
                </div>
                <button
                  type='submit'
                  className='flex h-11 w-11 flex-shrink-0 items-center justify-center rounded-lg bg-blue-600 text-white transition-all duration-200 hover:bg-blue-700 focus:ring-2 focus:ring-blue-500 focus:ring-offset-2 focus:outline-none disabled:cursor-not-allowed disabled:opacity-50 disabled:hover:bg-blue-600'
                  disabled={!message.trim() || isTyping}
                  aria-label='ส่งข้อความ'
                >
                  {isTyping ? (
                    <svg
                      className='h-5 w-5 animate-spin'
                      fill='none'
                      viewBox='0 0 24 24'
                    >
                      <circle
                        className='opacity-25'
                        cx='12'
                        cy='12'
                        r='10'
                        stroke='currentColor'
                        strokeWidth='4'
                      />
                      <path
                        className='opacity-75'
                        fill='currentColor'
                        d='M4 12a8 8 0 018-8V0C5.373 0 0 5.373 0 12h4zm2 5.291A7.962 7.962 0 014 12H0c0 3.042 1.135 5.824 3 7.938l3-2.647z'
                      />
                    </svg>
                  ) : (
                    <svg
                      className='h-5 w-5'
                      fill='currentColor'
                      viewBox='0 0 24 24'
                    >
                      <path d='M2.01 21L23 12 2.01 3 2 10l15 2-15 2z' />
                    </svg>
                  )}
                </button>
              </form>
              <p className='mt-2 text-xs text-gray-500 dark:text-gray-400'>
                กด Enter เพื่อส่งข้อความ, Shift + Enter เพื่อขึ้นบรรทัดใหม่
              </p>
            </div>
          </div>
        </div>
      )}

      {/* Modals */}
      <UploadDocument
        isOpen={isUploadModalOpen}
        onClose={() => {
          setIsUploadModalOpen(false);
          // Refresh documents list to show newly uploaded files
          refresh();
        }}
      />

      <ChatHistoryList
        isOpen={openHistory}
        onClose={() => setOpenHistory(false)}
        onLoadSession={handleLoadChatSession}
      />
    </div>
  );
}<|MERGE_RESOLUTION|>--- conflicted
+++ resolved
@@ -3,7 +3,6 @@
   BotTypingBubble,
   ChatCard,
   ChatHistoryList,
-<<<<<<< HEAD
   DocumentsPagination,
   DocumentsSearch,
   DocumentsTable,
@@ -18,18 +17,6 @@
 import Image from 'next/image';
 import { useParams, useRouter } from 'next/navigation';
 import { useEffect, useRef, useState } from 'react';
-=======
-} from "@/components";
-import { Breadcrumb, BreadcrumbItem, Button } from "flowbite-react";
-import { useState, useEffect, useRef } from "react";
-import { useAdkChat, useDocuments, useKnowledgeBase } from "@/hooks";
-import { useRouter, useParams } from "next/navigation";
-import { useLoading } from "@/contexts/LoadingContext";
-import { formatStatus } from "@/data/knowledgeBaseData";
-import { Project, Document } from "@/interfaces/Project";
-import Image from "next/image";
-import { ChatSession } from "@/hooks/useChatHistory";
->>>>>>> 7812beab
 
 // Interface that matches what DocumentsTable expects (temporarily for compatibility)
 interface DocumentTableItem {
@@ -88,13 +75,8 @@
   // Additional state for document selection and UI
   const [selectedDocumentIndex, setSelectedDocumentIndex] = useState<number>(0);
   const [selectedDocuments, setSelectedDocuments] = useState<number[]>([]);
-<<<<<<< HEAD
   const [sortBy, setSortBy] = useState('created_at');
   const [sortOrder, setSortOrder] = useState<'asc' | 'desc'>('desc');
-=======
-  const [sortBy, setSortBy] = useState("created_at");
-  const [sortOrder, setSortOrder] = useState<"asc" | "desc">("desc");
->>>>>>> 7812beab
 
   // Chat scroll ref
   const chatMessagesRef = useRef<HTMLDivElement>(null);
@@ -148,19 +130,6 @@
     }
   }, [id, messages.length, addWelcomeMessage]);
 
-<<<<<<< HEAD
-=======
-  useEffect(() => {
-    if (connectionStatus === "timeout") {
-      console.warn("การเชื่อมต่อหมดเวลา ระบบจะลองใหม่อัตโนมัติ");
-      // TODO: Add toast notification component
-    } else if (connectionStatus === "error") {
-      console.error("เกิดข้อผิดพลาดในการเชื่อมต่อ กรุณาลองใหม่");
-      // TODO: Add toast notification component
-    }
-  }, [connectionStatus]);
-
->>>>>>> 7812beab
   // Auto-scroll to bottom when messages or typing status changes
   useEffect(() => {
     scrollToBottom();
@@ -285,13 +254,9 @@
         scrollToBottom();
       }, 100);
     } catch (err) {
-<<<<<<< HEAD
       console.error('[KnowledgeBaseDetail] Chat error:', err);
-=======
-      console.error("[KnowledgeBaseDetail] Chat error:", err);
-      console.error("ไม่สามารถส่งข้อความได้ กรุณาลองใหม่");
+      console.error('ไม่สามารถส่งข้อความได้ กรุณาลองใหม่');
       // TODO: Add toast notification component
->>>>>>> 7812beab
     }
   };
 
@@ -543,7 +508,7 @@
               onSelectAll={handleSelectAll}
               onSelectDocument={handleSelectDocument}
               onDocumentClick={handleDocumentTableClick}
-              onDeleteDocument={() => alert("Delete")}
+              onDeleteDocument={() => alert('Delete')}
               isAllSelected={isAllSelected}
               isIndeterminate={isIndeterminate}
             />
