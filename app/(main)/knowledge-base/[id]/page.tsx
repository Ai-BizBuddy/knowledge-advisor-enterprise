--- conflicted
+++ resolved
@@ -1,26 +1,22 @@
 "use client";
 import {
-  DocumentsSearch,
-  DocumentsTable,
-  DocumentsPagination,
-  UploadDocument,
   BotTypingBubble,
   ChatCard,
   ChatHistoryList,
+  DocumentsPagination,
+  DocumentsSearch,
+  DocumentsTable,
+  UploadDocument,
 } from "@/components";
+import { useLoading } from "@/contexts/LoadingContext";
+import { formatStatus } from "@/data/knowledgeBaseData";
+import { useAdkChat, useDocuments, useKnowledgeBase } from "@/hooks";
+import { ChatSession } from "@/hooks/useChatHistory";
+import { Document, Project } from "@/interfaces/Project";
 import { Breadcrumb, BreadcrumbItem, Button } from "flowbite-react";
-import { useState, useEffect, useRef, use } from "react";
-import { useAdkChat, useDocuments, useKnowledgeBase } from "@/hooks";
-import { useRouter, useParams } from "next/navigation";
-import { useLoading } from "@/contexts/LoadingContext";
-<<<<<<< HEAD
-import { formatStatus, getKnowledgeBaseById } from "@/data/knowledgeBaseData";
-import { KnowledgeBaseData } from "@/data/knowledgeBaseData";
-=======
-import { formatStatus } from "@/data/knowledgeBaseData";
-import { Project, Document } from "@/interfaces/Project";
 import Image from "next/image";
-import { ChatSession } from "@/hooks/useChatHistory";
+import { useParams, useRouter } from "next/navigation";
+import { useEffect, useRef, useState } from "react";
 
 // Interface that matches what DocumentsTable expects (temporarily for compatibility)
 interface DocumentTableItem {
@@ -59,7 +55,6 @@
   syncStatus: doc.rag_status === "synced" ? "Synced" : "Not Synced",
   lastUpdated: new Date(doc.updated_at).toLocaleDateString(),
 });
->>>>>>> 8afbaa70
 
 export default function KnowledgeBaseDetail() {
   const router = useRouter();
@@ -77,27 +72,6 @@
 
   const tabsList = ["Documents", "Chat Assistant"];
 
-<<<<<<< HEAD
-  // Get knowledge base data on component mount
-  useEffect(() => {
-    const fetchKnowledgeBase = async () => {
-      if (id) {
-        try {
-          setLoading(true);
-          const kb = await getKnowledgeBaseById(id);
-          setKnowledgeBase(kb);
-        } catch (error) {
-          console.error("Error fetching knowledge base:", error);
-          setKnowledgeBase(null);
-        } finally {
-          setLoading(false);
-        }
-      }
-    };
-
-    fetchKnowledgeBase();
-  }, [id, setLoading]);
-=======
   // Additional state for document selection and UI
   const [selectedDocumentIndex, setSelectedDocumentIndex] = useState<number>(0);
   const [selectedDocuments, setSelectedDocuments] = useState<number[]>([]);
@@ -116,7 +90,6 @@
       chatMessagesRef.current.scrollTop = chatMessagesRef.current.scrollHeight;
     }
   };
->>>>>>> 8afbaa70
 
   // Use the new useDocuments hook
   const {
