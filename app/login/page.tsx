'use client';

<<<<<<< HEAD
import { useLoading } from '@/contexts/LoadingContext';
import { useAuth, useReactHookForm } from '@/hooks';
import type { LoginFormData } from '@/interfaces/LoginForm';
import { Button, Checkbox, Label, TextInput } from 'flowbite-react';
import { useEffect } from 'react';

export default function LoginPage() {
  const { login, getSession, error } = useAuth();
=======
import { useLoading } from "@/contexts/LoadingContext";
import { useAuth } from "@/hooks";
import { Label, TextInput, Button, Checkbox } from "flowbite-react";
import { useEffect, useState } from "react";
import {
  getRememberedCredentials,
  saveRememberedCredentials,
  clearRememberedCredentials,
} from "@/utils/authHelpers";

export default function LoginPage() {
  const { login, getSession, error } = useAuth();
  const [form, setForm] = useState({ email: "", password: "" });
  const [rememberMe, setRememberMe] = useState(false);
>>>>>>> 3828039f
  const { setLoading } = useLoading();

  const form = useReactHookForm<LoginFormData>({
    defaultValues: {
      email: '',
      password: '',
      rememberMe: false,
    },
  });

  useEffect(() => {
    const checkSession = async () => {
      try {
        setLoading(true);
        const session = await getSession();
        if (session) {
          window.location.href = '/dashboard';
          return; // Don't set loading to false if redirecting
        }
        setLoading(false);
      } catch (err) {
<<<<<<< HEAD
        console.error('Error checking session:', err);
=======
        console.error("Error checking session:", err);
>>>>>>> 3828039f
        setLoading(false);
      }
    };

    // Check for saved credentials
    const rememberedCredentials = getRememberedCredentials();
    if (rememberedCredentials) {
      setForm({ email: rememberedCredentials.email, password: "" });
      setRememberMe(rememberedCredentials.rememberMe);
    }

    checkSession();
  }, [getSession, setLoading]);

  const onSubmit = async (data: LoginFormData) => {
    try {
<<<<<<< HEAD
      await login(data.email, data.password);

      // Check if login was successful
      const session = await getSession();
      if (session) {
        // Keep loading state while redirecting
        window.location.href = '/dashboard';
      }
=======
      setLoading(true);
      await login(form.email, form.password, rememberMe);

      // Handle remember me functionality
      saveRememberedCredentials(form.email, rememberMe);
>>>>>>> 3828039f
    } catch (err) {
      console.error('Login failed:', err);
      // Set form error for display
      if (err instanceof Error) {
        form.setError('root', { message: err.message });
      }
    }
  };

  return (
    <div className='flex min-h-screen items-center justify-center bg-gray-100 px-4 dark:bg-gray-900'>
      <div className='w-full max-w-md rounded-xl bg-white p-6 shadow-lg dark:bg-gray-800'>
        {/* Logo or Title */}
        <div className='mb-6 text-center'>
          <h1 className='text-3xl font-bold text-gray-900 dark:text-white'>
            Knowledge Advisor
          </h1>
          <p className='text-sm text-gray-500 dark:text-gray-400'>
            Sign in to access your dashboard
          </p>
        </div>

        {/* Error message */}
        {(error || form.formState.errors.root) &&
          !form.formState.isSubmitting && (
            <div className='mb-4 rounded-lg bg-red-100 px-3 py-2 text-center text-sm text-red-600 dark:bg-red-900 dark:text-red-300'>
              {form.formState.errors.root?.message ||
                (typeof error === 'string'
                  ? error
                  : 'Login failed. Please try again.')}
            </div>
          )}

        {/* Success message */}
        {form.formState.isSubmitSuccessful && !form.formState.isSubmitting && (
          <div className='mb-4 rounded-lg bg-green-100 px-3 py-2 text-center text-sm text-green-600 dark:bg-green-900 dark:text-green-300'>
            Login successful! Redirecting...
          </div>
        )}

        <form onSubmit={form.handleSubmit(onSubmit)} className='space-y-5'>
          {/* Show validation status */}
          {form.formState.isValidating && (
            <div className='text-center text-sm text-yellow-600 dark:text-yellow-400'>
              <span className='inline-flex items-center gap-2'>
                <svg className='h-4 w-4 animate-spin' viewBox='0 0 24 24'>
                  <circle
                    className='opacity-25'
                    cx='12'
                    cy='12'
                    r='10'
                    stroke='currentColor'
                    strokeWidth='4'
                    fill='none'
                  />
                  <path
                    className='opacity-75'
                    fill='currentColor'
                    d='M4 12a8 8 0 018-8v8z'
                  />
                </svg>
                Validating...
              </span>
            </div>
          )}

          <div>
            <Label htmlFor='email'>Email</Label>
            <TextInput
              id='email'
              type='email'
              placeholder='name@example.com'
              required
              {...form.register('email', {
                required: 'Email is required',
                pattern: {
                  value: /^[A-Z0-9._%+-]+@[A-Z0-9.-]+\.[A-Z]{2,}$/i,
                  message: 'Invalid email address',
                },
              })}
              disabled={form.formState.isSubmitting || form.formState.disabled}
              className={`${form.formState.isSubmitting || form.formState.disabled ? 'opacity-50' : ''} ${
                form.formState.errors.email ? 'border-red-500' : ''
              } ${form.formState.isDirty && !form.formState.errors.email ? 'border-green-500' : ''}`}
            />
            {form.formState.errors.email && (
              <span className='text-sm text-red-600 dark:text-red-400'>
                {form.formState.errors.email.message}
              </span>
            )}
          </div>

          <div>
            <Label htmlFor='password'>Password</Label>
            <TextInput
              id='password'
              type='password'
              placeholder='••••••••'
              required
              {...form.register('password', {
                required: 'Password is required',
                minLength: {
                  value: 6,
                  message: 'Password must be at least 6 characters',
                },
              })}
              disabled={form.formState.isSubmitting || form.formState.disabled}
              className={`${form.formState.isSubmitting || form.formState.disabled ? 'opacity-50' : ''} ${
                form.formState.errors.password ? 'border-red-500' : ''
              } ${form.formState.isDirty && !form.formState.errors.password ? 'border-green-500' : ''}`}
            />
            {form.formState.errors.password && (
              <span className='text-sm text-red-600 dark:text-red-400'>
                {form.formState.errors.password.message}
              </span>
            )}
          </div>

<<<<<<< HEAD
          <div className='flex items-center justify-between'>
            <div className='flex items-center gap-2'>
              <Checkbox
                id='rememberMe'
                disabled={form.formState.isSubmitting}
                {...form.register('rememberMe')}
              />
              <Label
                htmlFor='rememberMe'
                className={form.formState.isSubmitting ? 'opacity-50' : ''}
              >
                Remember me
              </Label>
=======
          <div className="flex items-center justify-between">
            <div className="flex items-center gap-2">
              <Checkbox
                id="remember"
                checked={rememberMe}
                onChange={(e) => setRememberMe(e.target.checked)}
              />
              <Label htmlFor="remember">Remember me</Label>
>>>>>>> 3828039f
            </div>
            <a
              href='#'
              className={`text-sm text-blue-600 hover:underline dark:text-blue-400 ${
                form.formState.isSubmitting
                  ? 'pointer-events-none opacity-50'
                  : ''
              }`}
            >
              Forgot password?
            </a>
          </div>

          <Button
            type='submit'
            className='w-full'
            disabled={
              form.formState.isSubmitting ||
              form.formState.disabled ||
              !form.formState.isValid
            }
          >
            {form.formState.isSubmitting ? (
              <>
                <svg
                  aria-hidden='true'
                  role='status'
                  className='mr-2 inline h-4 w-4 animate-spin text-white'
                  viewBox='0 0 100 101'
                  fill='none'
                  xmlns='http://www.w3.org/2000/svg'
                >
                  <path
                    d='M100 50.5908C100 78.2051 77.6142 100.591 50 100.591C22.3858 100.591 0 78.2051 0 50.5908C0 22.9766 22.3858 0.59082 50 0.59082C77.6142 0.59082 100 22.9766 100 50.5908ZM9.08144 50.5908C9.08144 73.1895 27.4013 91.5094 50 91.5094C72.5987 91.5094 90.9186 73.1895 90.9186 50.5908C90.9186 27.9921 72.5987 9.67226 50 9.67226C27.4013 9.67226 9.08144 27.9921 9.08144 50.5908Z'
                    fill='#E5E7EB'
                  />
                  <path
                    d='M93.9676 39.0409C96.393 38.4038 97.8624 35.9116 97.0079 33.5539C95.2932 28.8227 92.871 24.3692 89.8167 20.348C85.8452 15.1192 80.8826 10.7238 75.2124 7.41289C69.5422 4.10194 63.2754 1.94025 56.7698 1.05124C51.7666 0.367541 46.6976 0.446843 41.7345 1.27873C39.2613 1.69328 37.813 4.19778 38.4501 6.62326C39.0873 9.04874 41.5694 10.4717 44.0505 10.1071C47.8511 9.54855 51.7191 9.52689 55.5402 10.0491C60.8642 10.7766 65.9928 12.5457 70.6331 15.2552C75.2735 17.9648 79.3347 21.5619 82.5849 25.841C84.9175 28.9121 86.7997 32.2913 88.1811 35.8758C89.083 38.2158 91.5421 39.6781 93.9676 39.0409Z'
                    fill='currentColor'
                  />
                </svg>
                Signing in... (Attempt #{form.formState.submitCount + 1})
              </>
            ) : form.formState.isSubmitSuccessful ? (
              'Success! Redirecting...'
            ) : !form.formState.isValid && form.formState.isDirty ? (
              'Please fix errors above'
            ) : (
              'Sign in'
            )}
          </Button>
        </form>
      </div>
    </div>
  );
}<|MERGE_RESOLUTION|>--- conflicted
+++ resolved
@@ -1,30 +1,19 @@
 'use client';
 
-<<<<<<< HEAD
 import { useLoading } from '@/contexts/LoadingContext';
 import { useAuth, useReactHookForm } from '@/hooks';
-import type { LoginFormData } from '@/interfaces/LoginForm';
+import { LoginFormData } from '@/interfaces/LoginForm';
+import {
+  getRememberedCredentials,
+  saveRememberedCredentials
+} from '@/utils/authHelpers';
 import { Button, Checkbox, Label, TextInput } from 'flowbite-react';
-import { useEffect } from 'react';
+import { useEffect, useState } from 'react';
 
 export default function LoginPage() {
   const { login, getSession, error } = useAuth();
-=======
-import { useLoading } from "@/contexts/LoadingContext";
-import { useAuth } from "@/hooks";
-import { Label, TextInput, Button, Checkbox } from "flowbite-react";
-import { useEffect, useState } from "react";
-import {
-  getRememberedCredentials,
-  saveRememberedCredentials,
-  clearRememberedCredentials,
-} from "@/utils/authHelpers";
-
-export default function LoginPage() {
-  const { login, getSession, error } = useAuth();
-  const [form, setForm] = useState({ email: "", password: "" });
+  const [formState, setFormState] = useState({ email: '', password: '' });
   const [rememberMe, setRememberMe] = useState(false);
->>>>>>> 3828039f
   const { setLoading } = useLoading();
 
   const form = useReactHookForm<LoginFormData>({
@@ -46,11 +35,7 @@
         }
         setLoading(false);
       } catch (err) {
-<<<<<<< HEAD
         console.error('Error checking session:', err);
-=======
-        console.error("Error checking session:", err);
->>>>>>> 3828039f
         setLoading(false);
       }
     };
@@ -58,31 +43,24 @@
     // Check for saved credentials
     const rememberedCredentials = getRememberedCredentials();
     if (rememberedCredentials) {
-      setForm({ email: rememberedCredentials.email, password: "" });
+      setFormState({ email: rememberedCredentials.email, password: '' });
       setRememberMe(rememberedCredentials.rememberMe);
     }
 
     checkSession();
   }, [getSession, setLoading]);
 
-  const onSubmit = async (data: LoginFormData) => {
+  const handleChange = (e: React.ChangeEvent<HTMLInputElement>) => {
+    setFormState({ ...formState, [e.target.name]: e.target.value });
+  };
+
+  const handleSubmit = async (data: LoginFormData) => {
     try {
-<<<<<<< HEAD
-      await login(data.email, data.password);
-
-      // Check if login was successful
-      const session = await getSession();
-      if (session) {
-        // Keep loading state while redirecting
-        window.location.href = '/dashboard';
-      }
-=======
       setLoading(true);
-      await login(form.email, form.password, rememberMe);
+      await login(data.email, data.password, data.rememberMe);
 
       // Handle remember me functionality
-      saveRememberedCredentials(form.email, rememberMe);
->>>>>>> 3828039f
+      saveRememberedCredentials(data.email, data.rememberMe ?? false);
     } catch (err) {
       console.error('Login failed:', err);
       // Set form error for display
@@ -123,8 +101,7 @@
           </div>
         )}
 
-        <form onSubmit={form.handleSubmit(onSubmit)} className='space-y-5'>
-          {/* Show validation status */}
+        <form onSubmit={form.handleSubmit(handleSubmit)} className='space-y-5'>
           {form.formState.isValidating && (
             <div className='text-center text-sm text-yellow-600 dark:text-yellow-400'>
               <span className='inline-flex items-center gap-2'>
@@ -201,30 +178,14 @@
             )}
           </div>
 
-<<<<<<< HEAD
           <div className='flex items-center justify-between'>
             <div className='flex items-center gap-2'>
               <Checkbox
-                id='rememberMe'
-                disabled={form.formState.isSubmitting}
-                {...form.register('rememberMe')}
-              />
-              <Label
-                htmlFor='rememberMe'
-                className={form.formState.isSubmitting ? 'opacity-50' : ''}
-              >
-                Remember me
-              </Label>
-=======
-          <div className="flex items-center justify-between">
-            <div className="flex items-center gap-2">
-              <Checkbox
-                id="remember"
+                id='remember'
                 checked={rememberMe}
                 onChange={(e) => setRememberMe(e.target.checked)}
               />
-              <Label htmlFor="remember">Remember me</Label>
->>>>>>> 3828039f
+              <Label htmlFor='remember'>Remember me</Label>
             </div>
             <a
               href='#'
