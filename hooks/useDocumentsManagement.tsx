<<<<<<< HEAD
'use client';
import { documentsData } from '@/data/documentsData';
import { filterDocuments, sortDocuments } from '@/utils/documentsUtils';
import { useCallback, useEffect, useState } from 'react';
=======
import { useState, useEffect, useCallback } from "react";
import { documentsData, type Document } from "@/data/documentsData";
import { filterDocuments } from "@/utils/documentsUtils";
>>>>>>> 7812beab

export const useDocumentsManagement = () => {
  const [selectedDocument, setSelectedDocument] = useState<number | null>(null);
  const [selectedDocuments, setSelectedDocuments] = useState<number[]>([]);
<<<<<<< HEAD
  const [searchTerm, setSearchTerm] = useState('');
  const [activeTab, setActiveTab] = useState('All');
  const [sortBy, setSortBy] = useState('Date');
  const [sortOrder, setSortOrder] = useState<'asc' | 'desc'>('desc');
=======
  const [searchTerm, setSearchTerm] = useState("");
  const [activeTab, setActiveTab] = useState("All");
>>>>>>> 7812beab
  const [currentPage, setCurrentPage] = useState(1);
  const [loading, setLoading] = useState(false);
  const [sortBy, setSortBy] = useState<keyof Document>("date");
  const [sortOrder, setSortOrder] = useState<"asc" | "desc">("desc");
  const itemsPerPage = 10;

  // Local sorting function for mock data
  const sortDocuments = useCallback(
    (documents: Document[]) => {
      return [...documents].sort((a, b) => {
        let aValue: string | number;
        let bValue: string | number;

        switch (sortBy) {
          case "name":
            aValue = a.name.toLowerCase();
            bValue = b.name.toLowerCase();
            break;
          case "date":
            aValue = new Date(a.date).getTime();
            bValue = new Date(b.date).getTime();
            break;
          case "size":
            // Convert size string to number for comparison (e.g., "2.5 MB" -> 2.5)
            aValue = parseFloat(a.size.replace(/[^\d.]/g, ""));
            bValue = parseFloat(b.size.replace(/[^\d.]/g, ""));
            break;
          case "type":
            aValue = a.type.toLowerCase();
            bValue = b.type.toLowerCase();
            break;
          case "uploadedBy":
            aValue = a.uploadedBy.toLowerCase();
            bValue = b.uploadedBy.toLowerCase();
            break;
          case "status":
            aValue = a.status.toLowerCase();
            bValue = b.status.toLowerCase();
            break;
          case "lastUpdated":
            aValue = new Date(a.lastUpdated || a.date).getTime();
            bValue = new Date(b.lastUpdated || b.date).getTime();
            break;
          default:
            aValue = a.name.toLowerCase();
            bValue = b.name.toLowerCase();
        }

        if (aValue < bValue) return sortOrder === "asc" ? -1 : 1;
        if (aValue > bValue) return sortOrder === "asc" ? 1 : -1;
        return 0;
      });
    },
    [sortBy, sortOrder],
  );

<<<<<<< HEAD
  // Pagination logic
  const totalPages = Math.ceil(filteredDocuments.length / itemsPerPage);
  const startIndex = (currentPage - 1) * itemsPerPage;
  const endIndex = startIndex + itemsPerPage;
  const paginatedDocuments = filteredDocuments.slice(startIndex, endIndex);

  // Handle sort changes
  const handleSort = (column: string) => {
    if (sortBy === column) {
      setSortOrder(sortOrder === 'asc' ? 'desc' : 'asc');
    } else {
      setSortBy(column);
      setSortOrder('asc');
=======
  // Sorting handlers
  const handleSort = (field: keyof Document) => {
    if (sortBy === field) {
      setSortOrder(sortOrder === "asc" ? "desc" : "asc");
    } else {
      setSortBy(field);
      setSortOrder("asc");
>>>>>>> 7812beab
    }
  };

  const handleSortOrderToggle = () => {
<<<<<<< HEAD
    setSortOrder(sortOrder === 'asc' ? 'desc' : 'asc');
    setCurrentPage(1);
=======
    setSortOrder(sortOrder === "asc" ? "desc" : "asc");
>>>>>>> 7812beab
  };
  // Get filtered and sorted documents
  const filteredDocuments = sortDocuments(
    filterDocuments(documentsData, searchTerm, activeTab),
  );

  // Pagination logic
  const totalPages = Math.ceil(filteredDocuments.length / itemsPerPage);
  const startIndex = (currentPage - 1) * itemsPerPage;
  const endIndex = startIndex + itemsPerPage;
  const paginatedDocuments = filteredDocuments.slice(startIndex, endIndex);

  // Handle page changes
  const handlePageChange = (page: number) => {
    setCurrentPage(page);
    setSelectedDocuments([]);
    setSelectedDocument(null); // Reset selected document when page changes
  };

  // Handle tab changes
  const handleTabChange = (tab: string) => {
    setActiveTab(tab);
    setSelectedDocument(null); // Reset selected document when tab changes
  };

  // Handle tab actions
  const handleTabAction = (action: string) => {
    setLoading(true);

    setTimeout(() => {
      switch (action) {
        case 'retry_failed':
          break;
        case 'refresh':
          setSelectedDocuments([]);
          setCurrentPage(1);
          break;
        default:
          break;
      }
      setLoading(false);
    }, 2000);
  };

  // Reset to page 1 when search or filter changes
  useEffect(() => {
    setCurrentPage(1);
    setSelectedDocuments([]);
    setSelectedDocument(null); // Reset selected document when search or filter changes
  }, [searchTerm, activeTab]);

  // Multi-select functions
  const handleSelectAll = useCallback(() => {
    const currentPageIndices = paginatedDocuments.map(
      (_: Document, index: number) => startIndex + index,
    );
    if (
      selectedDocuments.length === currentPageIndices.length &&
      currentPageIndices.every((index: number) =>
        selectedDocuments.includes(index),
      )
    ) {
      setSelectedDocuments((prev) =>
        prev.filter((index) => !currentPageIndices.includes(index)),
      );
    } else {
      setSelectedDocuments((prev) => [
        ...new Set([...prev, ...currentPageIndices]),
      ]);
    }
  }, [paginatedDocuments, startIndex, selectedDocuments]);

  const handleSelectDocument = (
    index: number,
    event: React.ChangeEvent<HTMLInputElement>,
  ) => {
    event.stopPropagation();
    const actualIndex = startIndex + index;

    setSelectedDocuments((prev) => {
      if (prev.includes(actualIndex)) {
        return prev.filter((i) => i !== actualIndex);
      } else {
        return [...prev, actualIndex];
      }
    });
  };

  const handleDeleteDocuments = () => {
    setLoading(true);
    setTimeout(() => {
      setSelectedDocuments([]);
      setLoading(false);
    }, 1000);
  };

  const handleClearSelection = () => {
    setSelectedDocuments([]);
  };

  // Calculate selection states
  const currentPageIndices = paginatedDocuments.map(
    (_: Document, index: number) => startIndex + index,
  );
  const selectedInCurrentPage = selectedDocuments.filter((index) =>
    currentPageIndices.includes(index),
  );

  const isAllSelected =
    currentPageIndices.length > 0 &&
    selectedInCurrentPage.length === currentPageIndices.length;
  const isIndeterminate =
    selectedInCurrentPage.length > 0 &&
    selectedInCurrentPage.length < currentPageIndices.length;

  // Keyboard shortcuts
  useEffect(() => {
    const handleKeyDown = (event: KeyboardEvent) => {
      if (event.ctrlKey && event.key === 'a') {
        event.preventDefault();
        handleSelectAll();
      }
      if (event.key === 'Escape') {
        setSelectedDocuments([]);
      }
    };

    window.addEventListener('keydown', handleKeyDown);
    return () => window.removeEventListener('keydown', handleKeyDown);
  }, [handleSelectAll]);

  return {
    // State
    selectedDocument,
    selectedDocuments,
    searchTerm,
    activeTab,
    sortBy,
    sortOrder,
    currentPage,
    loading,

    // Data
    documents: documentsData,
    filteredDocuments,
    paginatedDocuments,
    totalPages,
    startIndex,
    endIndex,
    itemsPerPage,

    // Selection states
    isAllSelected,
    isIndeterminate,

    // Handlers
    setSelectedDocument,
    setSelectedDocuments,
    setSearchTerm,
    handleSort,
    handleSortOrderToggle,
    handlePageChange,
    handleTabChange,
    handleTabAction,
    handleSelectAll,
    handleSelectDocument,
    handleDeleteDocuments,
    handleClearSelection,
    setLoading,
  };
};<|MERGE_RESOLUTION|>--- conflicted
+++ resolved
@@ -1,30 +1,18 @@
-<<<<<<< HEAD
 'use client';
-import { documentsData } from '@/data/documentsData';
-import { filterDocuments, sortDocuments } from '@/utils/documentsUtils';
+
+import { documentsData, type Document } from '@/data/documentsData';
+import { filterDocuments } from '@/utils/documentsUtils';
 import { useCallback, useEffect, useState } from 'react';
-=======
-import { useState, useEffect, useCallback } from "react";
-import { documentsData, type Document } from "@/data/documentsData";
-import { filterDocuments } from "@/utils/documentsUtils";
->>>>>>> 7812beab
 
 export const useDocumentsManagement = () => {
   const [selectedDocument, setSelectedDocument] = useState<number | null>(null);
   const [selectedDocuments, setSelectedDocuments] = useState<number[]>([]);
-<<<<<<< HEAD
   const [searchTerm, setSearchTerm] = useState('');
   const [activeTab, setActiveTab] = useState('All');
-  const [sortBy, setSortBy] = useState('Date');
-  const [sortOrder, setSortOrder] = useState<'asc' | 'desc'>('desc');
-=======
-  const [searchTerm, setSearchTerm] = useState("");
-  const [activeTab, setActiveTab] = useState("All");
->>>>>>> 7812beab
   const [currentPage, setCurrentPage] = useState(1);
   const [loading, setLoading] = useState(false);
-  const [sortBy, setSortBy] = useState<keyof Document>("date");
-  const [sortOrder, setSortOrder] = useState<"asc" | "desc">("desc");
+  const [sortBy, setSortBy] = useState<keyof Document>('date');
+  const [sortOrder, setSortOrder] = useState<'asc' | 'desc'>('desc');
   const itemsPerPage = 10;
 
   // Local sorting function for mock data
@@ -35,32 +23,32 @@
         let bValue: string | number;
 
         switch (sortBy) {
-          case "name":
+          case 'name':
             aValue = a.name.toLowerCase();
             bValue = b.name.toLowerCase();
             break;
-          case "date":
+          case 'date':
             aValue = new Date(a.date).getTime();
             bValue = new Date(b.date).getTime();
             break;
-          case "size":
+          case 'size':
             // Convert size string to number for comparison (e.g., "2.5 MB" -> 2.5)
-            aValue = parseFloat(a.size.replace(/[^\d.]/g, ""));
-            bValue = parseFloat(b.size.replace(/[^\d.]/g, ""));
-            break;
-          case "type":
+            aValue = parseFloat(a.size.replace(/[^\d.]/g, ''));
+            bValue = parseFloat(b.size.replace(/[^\d.]/g, ''));
+            break;
+          case 'type':
             aValue = a.type.toLowerCase();
             bValue = b.type.toLowerCase();
             break;
-          case "uploadedBy":
+          case 'uploadedBy':
             aValue = a.uploadedBy.toLowerCase();
             bValue = b.uploadedBy.toLowerCase();
             break;
-          case "status":
+          case 'status':
             aValue = a.status.toLowerCase();
             bValue = b.status.toLowerCase();
             break;
-          case "lastUpdated":
+          case 'lastUpdated':
             aValue = new Date(a.lastUpdated || a.date).getTime();
             bValue = new Date(b.lastUpdated || b.date).getTime();
             break;
@@ -69,47 +57,26 @@
             bValue = b.name.toLowerCase();
         }
 
-        if (aValue < bValue) return sortOrder === "asc" ? -1 : 1;
-        if (aValue > bValue) return sortOrder === "asc" ? 1 : -1;
+        if (aValue < bValue) return sortOrder === 'asc' ? -1 : 1;
+        if (aValue > bValue) return sortOrder === 'asc' ? 1 : -1;
         return 0;
       });
     },
     [sortBy, sortOrder],
   );
 
-<<<<<<< HEAD
-  // Pagination logic
-  const totalPages = Math.ceil(filteredDocuments.length / itemsPerPage);
-  const startIndex = (currentPage - 1) * itemsPerPage;
-  const endIndex = startIndex + itemsPerPage;
-  const paginatedDocuments = filteredDocuments.slice(startIndex, endIndex);
-
-  // Handle sort changes
-  const handleSort = (column: string) => {
-    if (sortBy === column) {
-      setSortOrder(sortOrder === 'asc' ? 'desc' : 'asc');
-    } else {
-      setSortBy(column);
-      setSortOrder('asc');
-=======
   // Sorting handlers
   const handleSort = (field: keyof Document) => {
     if (sortBy === field) {
-      setSortOrder(sortOrder === "asc" ? "desc" : "asc");
+      setSortOrder(sortOrder === 'asc' ? 'desc' : 'asc');
     } else {
       setSortBy(field);
-      setSortOrder("asc");
->>>>>>> 7812beab
+      setSortOrder('asc');
     }
   };
 
   const handleSortOrderToggle = () => {
-<<<<<<< HEAD
     setSortOrder(sortOrder === 'asc' ? 'desc' : 'asc');
-    setCurrentPage(1);
-=======
-    setSortOrder(sortOrder === "asc" ? "desc" : "asc");
->>>>>>> 7812beab
   };
   // Get filtered and sorted documents
   const filteredDocuments = sortDocuments(
