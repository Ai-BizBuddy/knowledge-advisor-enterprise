--- conflicted
+++ resolved
@@ -252,7 +252,7 @@
         return kbProjects;
       } catch (err) {
         const errorMessage =
-          err instanceof Error ? err.message : "Failed to get knowledge bases";
+          err instanceof Error ? err.message : 'Failed to get knowledge bases';
         setError(errorMessage);
         throw err;
       }
@@ -266,7 +266,7 @@
       return kbIds;
     } catch (err) {
       const errorMessage =
-        err instanceof Error ? err.message : "Failed to get knowledge base IDs";
+        err instanceof Error ? err.message : 'Failed to get knowledge base IDs';
       setError(errorMessage);
       throw err;
     }
@@ -341,7 +341,7 @@
         const updatedProjects = await Promise.all(updatePromises);
         setProjects((prev) =>
           prev.map((p) => {
-            const updated = updatedProjects.find((up) => up.id === p.id);
+            const updated = updatedProjects.find((up: Project) => up.id === p.id);
             return updated || p;
           }),
         );
@@ -522,14 +522,11 @@
 
     // Tab counts
     tabCounts: tabCountsData,
+    initialLoad,
 
     loadKnowledgeBases,
-<<<<<<< HEAD
-    initialLoad,
-=======
     getKnowledgeBaseIDs,
     getKnowledgeBaseByIDs,
->>>>>>> 3828039f
 
     // CRUD Operations
     createKnowledgeBase,
