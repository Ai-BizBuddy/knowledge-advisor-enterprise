<<<<<<< HEAD
import { useState, useEffect, useCallback } from "react";
import {
  getAllDocuments,
  getDocumentsByProjectId,
} from "@/services/Project/supabase";
import { createClientTable } from "@/utils/supabase/client";
import type { Document } from "@/interfaces/Project";
=======
"use client";

import { useState, useEffect, useCallback, useMemo, useRef } from "react";
import { useRouter } from "next/navigation";
import DocumentService from "@/services/DocumentService";
import type {
  Document,
  CreateDocumentInput,
  CreateMultipleDocumentsInput,
  CreateDocumentsFromFilesInput,
  UpdateDocumentInput,
  PaginationOptions,
} from "@/interfaces/Project";

// Debounce utility function
function useDebounce<T>(value: T, delay: number): T {
  const [debouncedValue, setDebouncedValue] = useState<T>(value);

  useEffect(() => {
    const handler = setTimeout(() => {
      setDebouncedValue(value);
    }, delay);

    return () => {
      clearTimeout(handler);
    };
  }, [value, delay]);

  return debouncedValue;
}
>>>>>>> 8afbaa70

export interface UseDocumentsOptions {
  knowledgeBaseId: string;
  autoLoad?: boolean;
}

export interface UseDocumentsReturn {
  // State
  documents: Document[];
  filteredDocuments: Document[];
  loading: boolean;
  error: string | null;
<<<<<<< HEAD
  refetch: () => Promise<void>;
  getDocumentById: (documentId: string) => Promise<Document | null>;
  filterDocuments: (
    type?: string,
    status?: string,
    searchQuery?: string,
    sortBy?: "name" | "date" | "size",
  ) => Document[];
=======
  currentPage: number;
  totalPages: number;
  startIndex: number;
  endIndex: number;
  totalItems: number;
  itemsPerPage: number;
  searchTerm: string;
  selectedStatus: string;
  selectedType: string;

  // Tab counts
  tabCounts: {
    all: number;
    uploaded: number;
    processing: number;
    synced: number;
    error: number;
  };

  // CRUD Operations
  loadDocuments: (page?: number, forceRefresh?: boolean) => Promise<void>;
  createDocument: (data: CreateDocumentInput) => Promise<Document>;
  createMultipleDocuments: (
    data: CreateMultipleDocumentsInput,
  ) => Promise<Document[]>;
  createDocumentsFromFiles: (
    data: CreateDocumentsFromFilesInput,
  ) => Promise<Document[]>;
  updateDocument: (id: string, data: UpdateDocumentInput) => Promise<Document>;
  deleteDocument: (id: string) => Promise<void>;
  getDocument: (id: string) => Promise<Document | null>;

  // Batch Operations
  batchUpdate: (
    ids: string[],
    updates: Partial<UpdateDocumentInput>,
  ) => Promise<Document[]>;
  batchDelete: (ids: string[]) => Promise<void>;

  // Search and Filter
  searchDocuments: (query: string) => Promise<void>;
  filterByStatus: (status: string) => Promise<Document[]>;
  filterByType: (type: string) => Promise<Document[]>;

  // Handlers
  handleStatusChange: (status: string) => void;
  handleTypeChange: (type: string) => void;
  handlePageChange: (page: number) => void;
  handleDocumentClick: (id: string) => void;
  handleDocumentDelete: (id: string) => void;
  setSearchTerm: (term: string) => void;
  setItemsPerPage: (items: number) => void;

  // Utility Functions
  refresh: () => Promise<void>;
  clearError: () => void;
>>>>>>> 8afbaa70
}

/**
 * Custom hook for managing documents with CRUD operations and pagination
 * Similar to useKnowledgeBase but for documents within a knowledge base
 */
<<<<<<< HEAD
export function useDocuments(
  options: UseDocumentsOptions = {},
): UseDocumentsReturn {
  const { projectId, autoLoad = true } = options;
=======
export function useDocuments(options: UseDocumentsOptions): UseDocumentsReturn {
  const { knowledgeBaseId, autoLoad = true } = options;
  const router = useRouter();

  // Create service instance using useMemo to prevent recreation
  const documentService = useMemo(() => new DocumentService(), []);

  // Use ref to track loading state for preventing redundant calls
  const loadingRef = useRef(false);

  // State
>>>>>>> 8afbaa70
  const [documents, setDocuments] = useState<Document[]>([]);
  const [filteredDocuments, setFilteredDocuments] = useState<Document[]>([]);
  const [loading, setLoading] = useState(false);
  const [error, setError] = useState<string | null>(null);

  // Pagination state
  const [currentPage, setCurrentPage] = useState(1);
  const [totalPages, setTotalPages] = useState(1);
  const [totalItems, setTotalItems] = useState(0);
  const [itemsPerPage, setItemsPerPage] = useState(10);

  // Filter state
  const [searchTerm, setSearchTerm] = useState("");
  const [selectedStatus, setSelectedStatus] = useState("all");
  const [selectedType, setSelectedType] = useState("all");

  // Debounce search term to prevent excessive API calls
  const debouncedSearchTerm = useDebounce(searchTerm, 500);

  // Calculate pagination indices
  const startIndex = (currentPage - 1) * itemsPerPage;
  const endIndex = Math.min(startIndex + itemsPerPage, totalItems);

  // Calculate tab counts (estimates for now - should be from API)
  const tabCountsData = useMemo(
    () => ({
      all: totalItems,
      uploaded: Math.floor(totalItems * 0.3),
      processing: Math.floor(totalItems * 0.1),
      synced: Math.floor(totalItems * 0.5),
      error: Math.floor(totalItems * 0.1),
    }),
    [totalItems],
  );

<<<<<<< HEAD
      if (projectId) {
        data = await getDocumentsByProjectId(projectId);
      } else {
        data = await getAllDocuments();
      }

      setDocuments(data);
    } catch (err) {
      const errorMessage =
        err instanceof Error ? err.message : "Failed to fetch documents";
      console.error("Error fetching documents:", err);
      setError(errorMessage);
    } finally {
      setLoading(false);
    }
  }, [projectId, autoLoad]);

  const refetch = useCallback(async () => {
    await fetchDocuments();
  }, [fetchDocuments]);

  const filterDocuments = (searchQuery?: string): Document[] => {
    let filtered = documents;

    // Filter by search query
    if (searchQuery && searchQuery.trim()) {
      const query = searchQuery.toLowerCase();
      filtered = filtered.filter((doc) => {
        const projectName = doc.metadata?.project_name;
        const uploadedBy = doc.metadata?.uploaded_by;

        return (
          doc.name.toLowerCase().includes(query) ||
          (typeof projectName === "string" &&
            projectName.toLowerCase().includes(query)) ||
          (typeof uploadedBy === "string" &&
            uploadedBy.toLowerCase().includes(query))
        );
      });
    }
=======
  /**
   * Load documents with pagination and filters
   */
  const loadDocuments = useCallback(
    async (page = 1, forceRefresh = false) => {
      if (!knowledgeBaseId) {
        console.warn("[useDocuments] No knowledge base ID provided");
        return;
      }

      // Prevent redundant calls when already loading (unless forced)
      if (loadingRef.current && !forceRefresh) {
        console.log("[useDocuments] Already loading, skipping call");
        return;
      }
>>>>>>> 8afbaa70

      try {
        loadingRef.current = true;
        setLoading(true);
        setError(null);

<<<<<<< HEAD
  useEffect(() => {
    fetchDocuments();
  }, [fetchDocuments]);

  const getDocumentById = useCallback(
    async (documentId: string): Promise<Document | null> => {
      try {
        // First check if we have it in the loaded documents
        const foundDocument = documents.find((doc) => doc.id === documentId);
        if (foundDocument) {
          return foundDocument;
        }

        const supabase = createClientTable();
        const { data: document, error } = await supabase
          .from("documents")
          .select(
            `
          id,
          name,
          type,
          status,
          project_id,
          chunk_count,
          file_size,
          mime_type,
          created_at,
          updated_at,
          path,
          url,
          rag_status,
          last_rag_sync,
          metadata,
          knowledge_base:project_id (
            name,
            owner
          )
        `,
          )
          .eq("id", documentId)
          .single();

        if (error) {
          console.error(`Error fetching document ${documentId}:`, error);
          return null;
        }

        if (!document) {
          return null;
        }

        // Transform the document to include project name in metadata
        const documentWithProjectInfo = {
          ...document,
          metadata: {
            ...document.metadata,
            project_name:
              document.knowledge_base?.[0]?.name || "Unknown Project",
          },
        } as Document;

        return documentWithProjectInfo;
      } catch (error) {
        console.error(`Error fetching document ${documentId}:`, error);
        return null;
      }
    },
    [documents],
  );
=======
        const paginationOptions: PaginationOptions = {
          currentPage: page,
          totalPages: 0,
          startIndex: (page - 1) * itemsPerPage,
          endIndex: (page - 1) * itemsPerPage + itemsPerPage - 1,
          totalItems: 0,
        };

        const filters = {
          status: selectedStatus !== "all" ? selectedStatus : undefined,
          type: selectedType !== "all" ? selectedType : undefined,
          searchTerm: debouncedSearchTerm.trim() || undefined,
        };

        const result = await documentService.getDocumentsByKnowledgeBase(
          knowledgeBaseId,
          paginationOptions,
          filters,
        );

        setDocuments(result.data);
        setFilteredDocuments(result.data);
        setTotalItems(result.count);
        setTotalPages(Math.ceil(result.count / itemsPerPage));
        setCurrentPage(page);

        console.log(
          `[useDocuments] Loaded ${result.data.length} documents (Total: ${result.count})`,
        );
      } catch (err) {
        const errorMessage =
          err instanceof Error ? err.message : "Failed to load documents";
        console.error("[useDocuments] Error loading documents:", err);
        setError(errorMessage);
      } finally {
        loadingRef.current = false;
        setLoading(false);
      }
    },
    [
      knowledgeBaseId,
      itemsPerPage,
      selectedStatus,
      selectedType,
      debouncedSearchTerm,
      documentService,
    ],
  );

  /**
   * Search documents
   */
  const searchDocuments = useCallback(
    async (query: string) => {
      if (!knowledgeBaseId) return;

      try {
        setLoading(true);
        setError(null);
        setSearchTerm(query);

        const paginationOptions: PaginationOptions = {
          currentPage: 1,
          totalPages: 0,
          startIndex: 0,
          endIndex: itemsPerPage - 1,
          totalItems: 0,
        };

        const result = await documentService.searchDocuments(
          knowledgeBaseId,
          query,
          paginationOptions,
        );

        setDocuments(result.data);
        setFilteredDocuments(result.data);
        setTotalItems(result.count);
        setTotalPages(Math.ceil(result.count / itemsPerPage));
        setCurrentPage(1);
      } catch (err) {
        const errorMessage =
          err instanceof Error ? err.message : "Failed to search documents";
        console.error("[useDocuments] Error searching documents:", err);
        setError(errorMessage);
      } finally {
        setLoading(false);
      }
    },
    [knowledgeBaseId, itemsPerPage, documentService],
  );

  /**
   * Create a new document
   */
  const createDocument = useCallback(
    async (data: CreateDocumentInput): Promise<Document> => {
      try {
        setLoading(true);
        setError(null);

        const newDocument = await documentService.createDocument(data);

        // Refresh the list to include the new document
        await loadDocuments(currentPage, true);

        return newDocument;
      } catch (err) {
        const errorMessage =
          err instanceof Error ? err.message : "Failed to create document";
        console.error("[useDocuments] Error creating document:", err);
        setError(errorMessage);
        throw err;
      } finally {
        setLoading(false);
      }
    },
    [loadDocuments, currentPage, documentService],
  );

  /**
   * Create multiple documents in batch
   */
  const createMultipleDocuments = useCallback(
    async (data: CreateMultipleDocumentsInput): Promise<Document[]> => {
      try {
        setLoading(true);
        setError(null);

        const newDocuments =
          await documentService.createMultipleDocuments(data);

        // Refresh the list to include all new documents
        await loadDocuments(currentPage, true);

        return newDocuments;
      } catch (err) {
        const errorMessage =
          err instanceof Error
            ? err.message
            : "Failed to create multiple documents";
        console.error("[useDocuments] Error creating multiple documents:", err);
        setError(errorMessage);
        throw err;
      } finally {
        setLoading(false);
      }
    },
    [loadDocuments, currentPage, documentService],
  );

  /**
   * Create multiple documents from File objects
   */
  const createDocumentsFromFiles = useCallback(
    async (data: CreateDocumentsFromFilesInput): Promise<Document[]> => {
      try {
        setLoading(true);
        setError(null);

        const newDocuments =
          await documentService.createDocumentsFromFiles(data);

        // Refresh the list to include all new documents
        await loadDocuments(currentPage, true);

        return newDocuments;
      } catch (err) {
        const errorMessage =
          err instanceof Error
            ? err.message
            : "Failed to create documents from files";
        console.error(
          "[useDocuments] Error creating documents from files:",
          err,
        );
        setError(errorMessage);
        throw err;
      } finally {
        setLoading(false);
      }
    },
    [loadDocuments, currentPage, documentService],
  );

  /**
   * Update an existing document
   */
  const updateDocument = useCallback(
    async (id: string, data: UpdateDocumentInput): Promise<Document> => {
      try {
        setLoading(true);
        setError(null);

        const updatedDocument = await documentService.updateDocument(id, data);

        // Update the document in the current list
        setDocuments((prev) =>
          prev.map((doc) => (doc.id === id ? updatedDocument : doc)),
        );
        setFilteredDocuments((prev) =>
          prev.map((doc) => (doc.id === id ? updatedDocument : doc)),
        );

        return updatedDocument;
      } catch (err) {
        const errorMessage =
          err instanceof Error ? err.message : "Failed to update document";
        console.error("[useDocuments] Error updating document:", err);
        setError(errorMessage);
        throw err;
      } finally {
        setLoading(false);
      }
    },
    [documentService],
  );

  /**
   * Delete a document
   */
  const deleteDocument = useCallback(
    async (id: string): Promise<void> => {
      try {
        setLoading(true);
        setError(null);

        await documentService.deleteDocument(id);

        // Remove the document from the current list
        setDocuments((prev) => prev.filter((doc) => doc.id !== id));
        setFilteredDocuments((prev) => prev.filter((doc) => doc.id !== id));
        setTotalItems((prev) => prev - 1);
      } catch (err) {
        const errorMessage =
          err instanceof Error ? err.message : "Failed to delete document";
        console.error("[useDocuments] Error deleting document:", err);
        setError(errorMessage);
        throw err;
      } finally {
        setLoading(false);
      }
    },
    [documentService],
  );

  /**
   * Get a specific document
   */
  const getDocument = useCallback(
    async (id: string): Promise<Document | null> => {
      try {
        return await documentService.getDocument(id, knowledgeBaseId);
      } catch (err) {
        const errorMessage =
          err instanceof Error ? err.message : "Failed to get document";
        console.error("[useDocuments] Error getting document:", err);
        setError(errorMessage);
        return null;
      }
    },
    [knowledgeBaseId, documentService],
  );

  /**
   * Batch update documents
   */
  const batchUpdate = useCallback(
    async (
      ids: string[],
      updates: Partial<UpdateDocumentInput>,
    ): Promise<Document[]> => {
      try {
        setLoading(true);
        setError(null);

        const updatedDocuments: Document[] = [];

        for (const id of ids) {
          const updated = await documentService.updateDocument(id, updates);
          updatedDocuments.push(updated);
        }

        // Refresh the list
        await loadDocuments(currentPage, true);

        return updatedDocuments;
      } catch (err) {
        const errorMessage =
          err instanceof Error
            ? err.message
            : "Failed to batch update documents";
        console.error("[useDocuments] Error batch updating documents:", err);
        setError(errorMessage);
        throw err;
      } finally {
        setLoading(false);
      }
    },
    [loadDocuments, currentPage, documentService],
  );

  /**
   * Batch delete documents
   */
  const batchDelete = useCallback(
    async (ids: string[]): Promise<void> => {
      try {
        setLoading(true);
        setError(null);

        for (const id of ids) {
          await documentService.deleteDocument(id);
        }

        // Refresh the list
        await loadDocuments(currentPage, true);
      } catch (err) {
        const errorMessage =
          err instanceof Error
            ? err.message
            : "Failed to batch delete documents";
        console.error("[useDocuments] Error batch deleting documents:", err);
        setError(errorMessage);
        throw err;
      } finally {
        setLoading(false);
      }
    },
    [loadDocuments, currentPage, documentService],
  );

  /**
   * Filter by status
   */
  const filterByStatus = useCallback(
    async (status: string): Promise<Document[]> => {
      setSelectedStatus(status);
      setCurrentPage(1);
      // Don't call loadDocuments here - useEffect will handle it automatically
      return documents; // Return current documents, the effect will update them
    },
    [documents],
  );

  /**
   * Filter by type
   */
  const filterByType = useCallback(
    async (type: string): Promise<Document[]> => {
      setSelectedType(type);
      setCurrentPage(1);
      // Don't call loadDocuments here - useEffect will handle it automatically
      return documents; // Return current documents, the effect will update them
    },
    [documents],
  );

  // Event handlers
  const handleStatusChange = useCallback(
    (status: string) => {
      filterByStatus(status);
    },
    [filterByStatus],
  );

  const handleTypeChange = useCallback(
    (type: string) => {
      filterByType(type);
    },
    [filterByType],
  );

  const handlePageChange = useCallback(
    (page: number) => {
      loadDocuments(page);
    },
    [loadDocuments],
  );

  const handleDocumentClick = useCallback(
    (id: string) => {
      router.push(`/knowledge-base/${knowledgeBaseId}/documents/${id}`);
    },
    [router, knowledgeBaseId],
  );

  const handleDocumentDelete = useCallback(
    async (id: string) => {
      if (confirm("Are you sure you want to delete this document?")) {
        await deleteDocument(id);
      }
    },
    [deleteDocument],
  );

  const refresh = useCallback(async () => {
    await loadDocuments(currentPage, true);
  }, [loadDocuments, currentPage]);

  const clearError = useCallback(() => {
    setError(null);
  }, []);

  // Auto-load on mount and when filters/pagination change
  useEffect(() => {
    if (autoLoad && knowledgeBaseId) {
      loadDocuments(1, true);
    }
  }, [
    knowledgeBaseId,
    autoLoad,
    selectedStatus,
    selectedType,
    debouncedSearchTerm, // Use debounced search term
    itemsPerPage,
    loadDocuments,
  ]);
>>>>>>> 8afbaa70

  return {
    // State
    documents,
    filteredDocuments,
    loading,
    error,
<<<<<<< HEAD
    refetch,
    getDocumentById,
    filterDocuments,
=======
    currentPage,
    totalPages,
    startIndex: startIndex + 1, // Convert to 1-based for display
    endIndex,
    totalItems,
    itemsPerPage,
    searchTerm,
    selectedStatus,
    selectedType,

    // Tab counts
    tabCounts: tabCountsData,

    // CRUD Operations
    loadDocuments,
    createDocument,
    createMultipleDocuments,
    createDocumentsFromFiles,
    updateDocument,
    deleteDocument,
    getDocument,

    // Batch Operations
    batchUpdate,
    batchDelete,

    // Search and Filter
    searchDocuments,
    filterByStatus,
    filterByType,

    // Handlers
    handleStatusChange,
    handleTypeChange,
    handlePageChange,
    handleDocumentClick,
    handleDocumentDelete,
    setSearchTerm,
    setItemsPerPage,

    // Utility Functions
    refresh,
    clearError,
>>>>>>> 8afbaa70
  };
}

export default useDocuments;<|MERGE_RESOLUTION|>--- conflicted
+++ resolved
@@ -1,25 +1,16 @@
-<<<<<<< HEAD
-import { useState, useEffect, useCallback } from "react";
-import {
-  getAllDocuments,
-  getDocumentsByProjectId,
-} from "@/services/Project/supabase";
-import { createClientTable } from "@/utils/supabase/client";
-import type { Document } from "@/interfaces/Project";
-=======
 "use client";
 
-import { useState, useEffect, useCallback, useMemo, useRef } from "react";
+import type {
+  CreateDocumentInput,
+  CreateDocumentsFromFilesInput,
+  CreateMultipleDocumentsInput,
+  Document,
+  PaginationOptions,
+  UpdateDocumentInput,
+} from "@/interfaces/Project";
+import DocumentService from "@/services/DocumentService";
 import { useRouter } from "next/navigation";
-import DocumentService from "@/services/DocumentService";
-import type {
-  Document,
-  CreateDocumentInput,
-  CreateMultipleDocumentsInput,
-  CreateDocumentsFromFilesInput,
-  UpdateDocumentInput,
-  PaginationOptions,
-} from "@/interfaces/Project";
+import { useCallback, useEffect, useMemo, useRef, useState } from "react";
 
 // Debounce utility function
 function useDebounce<T>(value: T, delay: number): T {
@@ -37,7 +28,6 @@
 
   return debouncedValue;
 }
->>>>>>> 8afbaa70
 
 export interface UseDocumentsOptions {
   knowledgeBaseId: string;
@@ -50,16 +40,6 @@
   filteredDocuments: Document[];
   loading: boolean;
   error: string | null;
-<<<<<<< HEAD
-  refetch: () => Promise<void>;
-  getDocumentById: (documentId: string) => Promise<Document | null>;
-  filterDocuments: (
-    type?: string,
-    status?: string,
-    searchQuery?: string,
-    sortBy?: "name" | "date" | "size",
-  ) => Document[];
-=======
   currentPage: number;
   totalPages: number;
   startIndex: number;
@@ -116,19 +96,12 @@
   // Utility Functions
   refresh: () => Promise<void>;
   clearError: () => void;
->>>>>>> 8afbaa70
 }
 
 /**
  * Custom hook for managing documents with CRUD operations and pagination
  * Similar to useKnowledgeBase but for documents within a knowledge base
  */
-<<<<<<< HEAD
-export function useDocuments(
-  options: UseDocumentsOptions = {},
-): UseDocumentsReturn {
-  const { projectId, autoLoad = true } = options;
-=======
 export function useDocuments(options: UseDocumentsOptions): UseDocumentsReturn {
   const { knowledgeBaseId, autoLoad = true } = options;
   const router = useRouter();
@@ -140,7 +113,6 @@
   const loadingRef = useRef(false);
 
   // State
->>>>>>> 8afbaa70
   const [documents, setDocuments] = useState<Document[]>([]);
   const [filteredDocuments, setFilteredDocuments] = useState<Document[]>([]);
   const [loading, setLoading] = useState(false);
@@ -176,48 +148,6 @@
     [totalItems],
   );
 
-<<<<<<< HEAD
-      if (projectId) {
-        data = await getDocumentsByProjectId(projectId);
-      } else {
-        data = await getAllDocuments();
-      }
-
-      setDocuments(data);
-    } catch (err) {
-      const errorMessage =
-        err instanceof Error ? err.message : "Failed to fetch documents";
-      console.error("Error fetching documents:", err);
-      setError(errorMessage);
-    } finally {
-      setLoading(false);
-    }
-  }, [projectId, autoLoad]);
-
-  const refetch = useCallback(async () => {
-    await fetchDocuments();
-  }, [fetchDocuments]);
-
-  const filterDocuments = (searchQuery?: string): Document[] => {
-    let filtered = documents;
-
-    // Filter by search query
-    if (searchQuery && searchQuery.trim()) {
-      const query = searchQuery.toLowerCase();
-      filtered = filtered.filter((doc) => {
-        const projectName = doc.metadata?.project_name;
-        const uploadedBy = doc.metadata?.uploaded_by;
-
-        return (
-          doc.name.toLowerCase().includes(query) ||
-          (typeof projectName === "string" &&
-            projectName.toLowerCase().includes(query)) ||
-          (typeof uploadedBy === "string" &&
-            uploadedBy.toLowerCase().includes(query))
-        );
-      });
-    }
-=======
   /**
    * Load documents with pagination and filters
    */
@@ -233,84 +163,12 @@
         console.log("[useDocuments] Already loading, skipping call");
         return;
       }
->>>>>>> 8afbaa70
 
       try {
         loadingRef.current = true;
         setLoading(true);
         setError(null);
 
-<<<<<<< HEAD
-  useEffect(() => {
-    fetchDocuments();
-  }, [fetchDocuments]);
-
-  const getDocumentById = useCallback(
-    async (documentId: string): Promise<Document | null> => {
-      try {
-        // First check if we have it in the loaded documents
-        const foundDocument = documents.find((doc) => doc.id === documentId);
-        if (foundDocument) {
-          return foundDocument;
-        }
-
-        const supabase = createClientTable();
-        const { data: document, error } = await supabase
-          .from("documents")
-          .select(
-            `
-          id,
-          name,
-          type,
-          status,
-          project_id,
-          chunk_count,
-          file_size,
-          mime_type,
-          created_at,
-          updated_at,
-          path,
-          url,
-          rag_status,
-          last_rag_sync,
-          metadata,
-          knowledge_base:project_id (
-            name,
-            owner
-          )
-        `,
-          )
-          .eq("id", documentId)
-          .single();
-
-        if (error) {
-          console.error(`Error fetching document ${documentId}:`, error);
-          return null;
-        }
-
-        if (!document) {
-          return null;
-        }
-
-        // Transform the document to include project name in metadata
-        const documentWithProjectInfo = {
-          ...document,
-          metadata: {
-            ...document.metadata,
-            project_name:
-              document.knowledge_base?.[0]?.name || "Unknown Project",
-          },
-        } as Document;
-
-        return documentWithProjectInfo;
-      } catch (error) {
-        console.error(`Error fetching document ${documentId}:`, error);
-        return null;
-      }
-    },
-    [documents],
-  );
-=======
         const paginationOptions: PaginationOptions = {
           currentPage: page,
           totalPages: 0,
@@ -729,7 +587,6 @@
     itemsPerPage,
     loadDocuments,
   ]);
->>>>>>> 8afbaa70
 
   return {
     // State
@@ -737,11 +594,6 @@
     filteredDocuments,
     loading,
     error,
-<<<<<<< HEAD
-    refetch,
-    getDocumentById,
-    filterDocuments,
-=======
     currentPage,
     totalPages,
     startIndex: startIndex + 1, // Convert to 1-based for display
@@ -785,7 +637,6 @@
     // Utility Functions
     refresh,
     clearError,
->>>>>>> 8afbaa70
   };
 }
 
