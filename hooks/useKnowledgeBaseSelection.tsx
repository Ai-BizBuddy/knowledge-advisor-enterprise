import { useState, useEffect, useCallback } from "react";
import { knowledgeBaseService } from "@/services";

export interface KnowledgeBaseSelection {
  id: string; // Updated to string UUID
  name: string;
  selected: boolean;
  documentCount: number;
}

export const useKnowledgeBaseSelection = () => {
  const [knowledgeBases, setKnowledgeBases] = useState<
    KnowledgeBaseSelection[]
  >([]);
  const [loading, setLoading] = useState(true);
  const [selectAllKB, setSelectAllKB] = useState(false);
  const loadKnowledgeBases = useCallback(async () => {
    try {
<<<<<<< HEAD
      // Provide required pagination options - fetch all knowledge bases for selection
      const paginationOptions = {
        currentPage: 1,
        totalPages: 1,
        startIndex: 0,
        endIndex: 999, // Large number to get all knowledge bases
        totalItems: 0,
      };

      const result = await knowledgeBaseService.getProjects(paginationOptions);
      const kbSelection: KnowledgeBaseSelection[] = result.data.map(
=======
      const projects = await knowledgeBaseService.getProjects();
      const kbSelection: KnowledgeBaseSelection[] = projects.data.map(
>>>>>>> 8afbaa70
        (project) => ({
          id: project.id,
          name: project.name,
          selected: false,
          documentCount: project.document_count || 0,
        }),
      );
      setKnowledgeBases(kbSelection);
      setLoading(false);
    } catch (error) {
      console.error("Error loading knowledge bases:", error);
      setLoading(false);
    }
  }, []);

  useEffect(() => {
    loadKnowledgeBases();
  }, [loadKnowledgeBases]);
  const handleSelectKnowledgeBase = useCallback((kbId: string) => {
    setKnowledgeBases((prev) =>
      prev.map((kb) =>
        kb.id === kbId ? { ...kb, selected: !kb.selected } : kb,
      ),
    );
  }, []);

  const handleSelectAllKB = useCallback(() => {
    const newSelectAll = !selectAllKB;
    setSelectAllKB(newSelectAll);
    setKnowledgeBases((prev) =>
      prev.map((kb) => ({ ...kb, selected: newSelectAll })),
    );
  }, [selectAllKB]);

  const getSelectedKnowledgeBases = useCallback(() => {
    return knowledgeBases.filter((kb) => kb.selected);
  }, [knowledgeBases]);

  const getSelectedCount = useCallback(() => {
    return knowledgeBases.filter((kb) => kb.selected).length;
  }, [knowledgeBases]);

  const getTotalDocuments = useCallback(() => {
    return knowledgeBases
      .filter((kb) => kb.selected)
      .reduce((sum, kb) => sum + kb.documentCount, 0);
  }, [knowledgeBases]);

  return {
    knowledgeBases,
    loading,
    selectAllKB,
    handleSelectKnowledgeBase,
    handleSelectAllKB,
    getSelectedKnowledgeBases,
    getSelectedCount,
    getTotalDocuments,
  };
};<|MERGE_RESOLUTION|>--- conflicted
+++ resolved
@@ -1,5 +1,5 @@
-import { useState, useEffect, useCallback } from "react";
 import { knowledgeBaseService } from "@/services";
+import { useCallback, useEffect, useState } from "react";
 
 export interface KnowledgeBaseSelection {
   id: string; // Updated to string UUID
@@ -16,22 +16,8 @@
   const [selectAllKB, setSelectAllKB] = useState(false);
   const loadKnowledgeBases = useCallback(async () => {
     try {
-<<<<<<< HEAD
-      // Provide required pagination options - fetch all knowledge bases for selection
-      const paginationOptions = {
-        currentPage: 1,
-        totalPages: 1,
-        startIndex: 0,
-        endIndex: 999, // Large number to get all knowledge bases
-        totalItems: 0,
-      };
-
-      const result = await knowledgeBaseService.getProjects(paginationOptions);
-      const kbSelection: KnowledgeBaseSelection[] = result.data.map(
-=======
       const projects = await knowledgeBaseService.getProjects();
       const kbSelection: KnowledgeBaseSelection[] = projects.data.map(
->>>>>>> 8afbaa70
         (project) => ({
           id: project.id,
           name: project.name,
