// Project interface for Supabase - matches knowledge_base table schema
export interface Project {
  id: string; // UUID in Supabase
  name: string;
  description: string;
  visibility: string;
  document_count?: number; // Computed field
<<<<<<< HEAD
  status: ProjectStatus; // Use enum instead of raw numbers
=======
  status: 1 | 2; // 1=Active, 2=Paused, 3=Draft (smallint in DB)
>>>>>>> 8afbaa70
  owner: string; // UUID foreign key to auth.users
  is_active: boolean; // Boolean for active status
  created_at: string;
  updated_at?: string;
}

// Status enum for better type safety
export enum ProjectStatus {
  ACTIVE = 1,
<<<<<<< HEAD
  PAUSED = 2,
  DRAFT = 3,
=======
  INACTIVE = 2,
>>>>>>> 8afbaa70
}

// Helper type for status display
export type ProjectStatusDisplay = "Active" | "Inactive";

// Create project input interface
export interface CreateProjectInput {
  name: string;
  description: string;
  status: ProjectStatus;
<<<<<<< HEAD
  visibility: string; // 1=Public, 2=Private (optional, defaults to 2)
=======
  visibility: 'public' | 'private' | 'department' | 'custom'; // 1=Public, 2=Private (optional, defaults to 2)
>>>>>>> 8afbaa70
}

// Update project input interface
export interface UpdateProjectInput {
  name?: string;
  description?: string;
  status?: ProjectStatus;
}

// Document interface for Supabase
export interface Document {
  id: string; // UUID in Supabase
  name: string;
  file_type: string; // File type (pdf, docx, txt, etc.)
  status: string; // Upload status (Uploaded, Processing, Error, etc.)
  knowledge_base_id: string; // UUID foreign key
  chunk_count: number;
  file_size?: number; // File size in bytes
  mime_type?: string; // MIME type of the file
  updated_at: string;
  created_at: string;
  path: string; // Storage file path
  url: string; // Signed URL or public URL
  rag_status?: "not_synced" | "syncing" | "synced" | "error";
  last_rag_sync?: string;
  metadata?: Record<string, unknown>; // Additional metadata about the document
}

// Extended interface for Knowledge Base detail page
export interface KnowledgeBase extends Project {
  queries?: number;
  accuracy?: number;
  lastSync?: string;
  storageSize?: string;
}

// Additional interfaces for enhanced functionality

// Document creation input interface
export interface CreateDocumentInput {
  name: string;
  type: string;
  knowledge_base_id: string;
  status?: string;
  file_size?: number;
  mime_type?: string;
  path: string;
  url: string;
  metadata?: Record<string, unknown>;
}

// Multiple documents creation input interface
export interface CreateMultipleDocumentsInput {
  knowledge_base_id: string;
  documents: Omit<CreateDocumentInput, 'knowledge_base_id'>[];
}

// Enhanced interface for file-based document creation
export interface CreateDocumentsFromFilesInput {
  knowledge_base_id: string;
  files: File[];
  metadata?: Record<string, unknown>;
}

// Document update input interface
export interface UpdateDocumentInput {
  name?: string;
  status?: string;
  chunk_count?: number;
  rag_status?: "not_synced" | "syncing" | "synced" | "error";
  last_rag_sync?: string;
  metadata?: Record<string, unknown>;
}

// Knowledge base analytics interface
export interface ProjectAnalytics {
  totalDocuments: number;
  totalSyncedDocuments: number;
  totalSize: number;
  recentActivity: number;
  averageChunkCount: number;
  syncSuccessRate: number;
  mostRecentSync: string;
}

// Pagination interface
export interface PaginationOptions {
  currentPage: number;
  totalPages: number;
  startIndex: number; // Optional for manual pagination
  endIndex: number; // Optional for manual pagination
  totalItems: number; // Optional for manual pagination
}

// Paginated response interface
export interface PaginatedResponse<T> {
  data: T[];
  total: number;
  page: number;
  limit: number;
  totalPages: number;
}

// Search filters interface
export interface ProjectFilters {
  status?: ProjectStatus[];
  search?: string;
  dateFrom?: string;
  dateTo?: string;
  hasDocuments?: boolean;
}

// Batch operation result interface
export interface BatchOperationResult {
  success: boolean;
  processedCount: number;
  totalCount: number;
  errors?: string[];
}

// RAG sync options interface
export interface RAGSyncOptions {
  force?: boolean; // Force sync even if already synced
  priority?: "low" | "normal" | "high";
  retryCount?: number;
}

// Document upload options interface
export interface DocumentUploadOptions {
  generateThumbnail?: boolean;
  extractText?: boolean;
  autoSync?: boolean; // Automatically sync to RAG after upload
  metadata?: Record<string, unknown>;
}

// Document Processing API interfaces (KbIngestion.Api)
export interface DocumentSyncRequest {
  documentIds?: string[]; // Array of UUIDs
  syncAll: boolean;
}

export interface DocumentSyncResponse {
  success: boolean;
  message?: string;
  processedDocumentIds?: string[]; // Array of UUIDs
  jobId?: string;
}

export interface DocumentStatusResponse {
  documentId: string; // UUID
  status?: string;
  errorMessage?: string;
  progress: number; // 0-100
  lastUpdated: string; // ISO date string
}

export interface JobStatusResponse {
  jobId: string;
  status: string;
  progress?: number;
  errorMessage?: string;
  createdAt: string;
  updatedAt: string;
}

// Response interfaces for document processing API
export interface PendingDocumentsResponse {
  documents: PendingDocument[];
  total: number;
}

export interface FailedJobsResponse {
  jobs: FailedJob[];
  total: number;
}

export interface PendingDocument {
  id: string;
  documentId: string;
  name: string;
  status: string;
  queuedAt: string;
  priority: string;
  createdAt: string;
  updatedAt: string;
}

export interface FailedJob {
  id: string;
  jobId: string;
  documentId?: string;
  errorMessage: string;
  failedAt: string;
  createdAt: string;
  updatedAt: string;
  retryCount: number;
  maxRetries: number;
}

// Document processing service configuration
export interface DocumentProcessingConfig {
  baseUrl: string;
  timeout?: number;
  retryAttempts?: number;
}<|MERGE_RESOLUTION|>--- conflicted
+++ resolved
@@ -5,11 +5,7 @@
   description: string;
   visibility: string;
   document_count?: number; // Computed field
-<<<<<<< HEAD
-  status: ProjectStatus; // Use enum instead of raw numbers
-=======
   status: 1 | 2; // 1=Active, 2=Paused, 3=Draft (smallint in DB)
->>>>>>> 8afbaa70
   owner: string; // UUID foreign key to auth.users
   is_active: boolean; // Boolean for active status
   created_at: string;
@@ -19,12 +15,7 @@
 // Status enum for better type safety
 export enum ProjectStatus {
   ACTIVE = 1,
-<<<<<<< HEAD
-  PAUSED = 2,
-  DRAFT = 3,
-=======
   INACTIVE = 2,
->>>>>>> 8afbaa70
 }
 
 // Helper type for status display
@@ -35,11 +26,7 @@
   name: string;
   description: string;
   status: ProjectStatus;
-<<<<<<< HEAD
-  visibility: string; // 1=Public, 2=Private (optional, defaults to 2)
-=======
-  visibility: 'public' | 'private' | 'department' | 'custom'; // 1=Public, 2=Private (optional, defaults to 2)
->>>>>>> 8afbaa70
+  visibility: "public" | "private" | "department" | "custom"; // 1=Public, 2=Private (optional, defaults to 2)
 }
 
 // Update project input interface
@@ -94,7 +81,7 @@
 // Multiple documents creation input interface
 export interface CreateMultipleDocumentsInput {
   knowledge_base_id: string;
-  documents: Omit<CreateDocumentInput, 'knowledge_base_id'>[];
+  documents: Omit<CreateDocumentInput, "knowledge_base_id">[];
 }
 
 // Enhanced interface for file-based document creation
