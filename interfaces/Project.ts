--- conflicted
+++ resolved
@@ -3,16 +3,13 @@
   id: string; // UUID in Supabase
   name: string;
   description: string;
+  visibility: string;
   document_count?: number; // Computed field
   status: ProjectStatus; // Use enum instead of raw numbers
   owner: string; // UUID foreign key to auth.users
   is_active: boolean; // Boolean for active status
   created_at: string;
   updated_at?: string;
-  // Display properties for UI
-  lastSync?: string;
-  queries?: number;
-  accuracy?: number;
 }
 
 // Status enum for better type safety
@@ -30,7 +27,7 @@
   name: string;
   description: string;
   status: ProjectStatus;
-  visibility: number; // 1=Public, 2=Private (optional, defaults to 2)
+  visibility: string; // 1=Public, 2=Private (optional, defaults to 2)
 }
 
 // Update project input interface
@@ -104,18 +101,11 @@
 
 // Pagination interface
 export interface PaginationOptions {
-<<<<<<< HEAD
-  page: number;
-  limit: number;
-  sortBy?: "created_at" | "updated_at" | "name";
-  sortOrder?: "asc" | "desc";
-=======
   currentPage: number;
   totalPages: number;
   startIndex: number; // Optional for manual pagination
   endIndex: number; // Optional for manual pagination
   totalItems: number; // Optional for manual pagination
->>>>>>> f4380365
 }
 
 // Paginated response interface
